# Copyright (c) Alibaba, Inc. and its affiliates.
import datetime as dt
import os
import re
import shutil
from typing import Any, Dict, List, Literal, Optional, Tuple

import json
import numpy as np
import torch
from modelscope import BitsAndBytesConfig, GenerationConfig
from tqdm import tqdm
from transformers import PreTrainedModel, PreTrainedTokenizerBase
from transformers.utils import is_torch_npu_available

from swift.tuners import Swift
from swift.utils import (append_to_jsonl, get_logger, get_main, get_model_info, read_multi_line, seed_everything,
                         show_layers)
from .utils import (DeployArguments, InferArguments, MediaTag, Template, get_additional_saved_files, get_dataset,
                    get_model_tokenizer, get_template, inference, inference_stream, is_adapter, is_quant_model,
                    sample_dataset, set_generation_config)

logger = get_logger()


def save_checkpoint(model: Optional[PreTrainedModel],
                    tokenizer: PreTrainedTokenizerBase,
                    model_cache_dir: str,
                    ckpt_dir: Optional[str],
                    target_dir: str,
                    *,
                    save_safetensors: bool = True,
                    sft_args_kwargs: Optional[Dict[str, Any]] = None,
                    **kwargs) -> None:
    if sft_args_kwargs is None:
        sft_args_kwargs = {}
    if model is not None:
        model.save_pretrained(target_dir, safe_serialization=save_safetensors)
    if hasattr(tokenizer, 'processor'):
        tokenizer.processor.save_pretrained(target_dir)
    tokenizer.save_pretrained(target_dir)
    model_type = getattr(tokenizer, 'model_type')
    fname_list = ['generation_config.json', 'preprocessor_config.json']
    if model_type is not None:
        fname_list += get_additional_saved_files(model_type)

    for fname in fname_list:
        tgt_path = os.path.join(target_dir, fname)
        for model_dir in [ckpt_dir, model_cache_dir]:
            if model_dir is None:
                continue
            src_path = os.path.join(model_dir, fname)
            if os.path.isfile(src_path):
                shutil.copy(src_path, tgt_path)
                break
            elif os.path.isdir(src_path):
                shutil.copytree(src_path, tgt_path)
                break
    # configuration.json
    configuration_fname = 'configuration.json'
    new_configuration_path = os.path.join(target_dir, configuration_fname)
    for model_dir in [ckpt_dir, model_cache_dir]:
        if model_dir is None:
            continue
        old_configuration_path = os.path.join(model_dir, configuration_fname)
        if os.path.exists(old_configuration_path):
            with open(old_configuration_path, 'r', encoding='utf-8') as f:
                res = json.load(f)
            res.pop('adapter_cfg', None)
            with open(new_configuration_path, 'w', encoding='utf-8') as f:
                json.dump(res, f, ensure_ascii=False, indent=4)
            break
    if ckpt_dir is not None:
        # sft_args.json
        sft_args_fname = 'sft_args.json'
        old_sft_args_path = os.path.join(ckpt_dir, sft_args_fname)
        new_sft_args_path = os.path.join(target_dir, sft_args_fname)
        if os.path.exists(old_sft_args_path):
            with open(old_sft_args_path, 'r', encoding='utf-8') as f:
                res = json.load(f)
            res['sft_type'] = 'full'
            for k in ['dtype', 'quant_method']:
                v = sft_args_kwargs.get(k)
                if v is not None:
                    res[k] = v
            with open(new_sft_args_path, 'w', encoding='utf-8') as f:
                json.dump(res, f, ensure_ascii=False, indent=2)


def merge_lora(args: InferArguments,
               replace_if_exists=False,
               device_map: Optional[str] = None,
               **kwargs) -> Optional[str]:
    logger.info(f'replace_if_exists: {replace_if_exists}')
    assert args.ckpt_dir is not None, 'args.ckpt_dir is not specified.'
    assert args.sft_type in ('lora', 'adalora', 'longlora', 'llamapro'), 'Only supports lora & llamapro series models'
    assert not is_quant_model(
        args.model_type), f'{args.model_type} is a quantized model and does not support merge-lora.'
    if args.quantization_bit != 0:
        logger.warning('It is not recommended to merge quantized models, '
                       'as this can result in performance degradation')
    ckpt_dir, ckpt_name = os.path.split(args.ckpt_dir)
    merged_lora_path = os.path.join(ckpt_dir, f'{ckpt_name}-merged')
    logger.info(f'merged_lora_path: `{merged_lora_path}`')
    if os.path.exists(merged_lora_path) and not replace_if_exists:
        logger.info(f'The weight directory for the merged LoRA already exists in {args.ckpt_dir}, '
                    'skipping the saving process. '
                    'you can pass `replace_if_exists=True` to overwrite it.')
    else:
        if device_map is None:
            device_map = args.merge_device_map
        logger.info(f'merge_device_map: {device_map}')
        model, template = prepare_model_template(args, device_map=device_map, verbose=False)
        logger.info('Merge LoRA...')
        Swift.merge_and_unload(model)
        model = model.model
        logger.info('Saving merged weights...')
        save_checkpoint(
            model,
            template.tokenizer,
            model.model_dir,
            args.ckpt_dir,
            merged_lora_path,
            save_safetensors=args.save_safetensors,
            sft_args_kwargs={'dtype': args.dtype})
        logger.info(f'Successfully merged LoRA and saved in {merged_lora_path}.')
    logger.info("Setting args.sft_type: 'full'")
    logger.info(f'Setting args.ckpt_dir: {merged_lora_path}')
    args.sft_type = 'full'
    args.ckpt_dir = merged_lora_path
    return merged_lora_path


def prepare_model_template(args: InferArguments,
                           *,
                           device_map: Optional[str] = None,
                           verbose: bool = True,
                           automodel_class=None) -> Tuple[PreTrainedModel, Template]:

    model_kwargs = {}
    if is_torch_npu_available():
        logger.info(f'device_count: {torch.npu.device_count()}')
        if device_map is None:
            device_map = 'npu:0'
    else:
        logger.info(f'device_count: {torch.cuda.device_count()}')
        if device_map is None:
            device_map = 'auto' if torch.cuda.device_count() > 1 else 'cuda:0'
    if device_map == 'auto':
        model_kwargs['low_cpu_mem_usage'] = True
    model_kwargs['device_map'] = device_map
    if args.device_max_memory:
        assert len(args.device_max_memory) == torch.cuda.device_count()
        model_kwargs['max_memory'] = {i: mem for i, mem in enumerate(args.device_max_memory)}

    # Loading Model and Tokenizer
    if hasattr(args, 'quant_config'):
        model_kwargs['quantization_config'] = args.quant_config
    elif args.load_in_8bit or args.load_in_4bit:
        quantization_config = BitsAndBytesConfig(
            args.load_in_8bit,
            args.load_in_4bit,
            bnb_4bit_compute_dtype=args.bnb_4bit_compute_dtype,
            bnb_4bit_quant_type=args.bnb_4bit_quant_type,
            bnb_4bit_use_double_quant=args.bnb_4bit_use_double_quant)
        if args.bnb_4bit_compute_dtype is None:
            quantization_config.bnb_4bit_compute_dtype = None
        logger.info(f'quantization_config: {quantization_config.__dict__}')
        model_kwargs['quantization_config'] = quantization_config
    kwargs = {}
    if args.use_flash_attn is not None:
        kwargs['use_flash_attn'] = args.use_flash_attn
    model_id_or_path = None
    if args.sft_type == 'full' and args.ckpt_dir is not None:
        model_id_or_path = args.ckpt_dir
    elif args.model_id_or_path is not None:
        model_id_or_path = args.model_id_or_path
    if automodel_class is not None:
        kwargs['automodel_class'] = automodel_class
    if args.local_repo_path:
        kwargs['local_repo_path'] = args.local_repo_path
    if args.rope_scaling:
        kwargs['rope_scaling'] = args.rope_scaling
        kwargs['max_length'] = args.max_length
    model, tokenizer = get_model_tokenizer(
        args.model_type,
        args.torch_dtype,
        model_kwargs,
        model_id_or_path=model_id_or_path,
        revision=args.model_revision,
        quant_method=args.quant_method,
        **kwargs)
    if verbose:
        logger.info(f'model_config: {model.config}')

    generation_config = GenerationConfig(
        max_new_tokens=args.max_new_tokens,
        temperature=args.temperature,
        top_k=args.top_k,
        top_p=args.top_p,
        do_sample=args.do_sample,
        repetition_penalty=args.repetition_penalty,
        num_beams=args.num_beams,
        pad_token_id=tokenizer.pad_token_id,
        eos_token_id=tokenizer.eos_token_id)
    set_generation_config(model, generation_config)
    logger.info(f'model.generation_config: {model.generation_config}')

    if model.max_model_len is None:
        model.max_model_len = args.max_model_len
    elif args.max_model_len is not None:
        if args.max_model_len <= model.max_model_len:
            model.max_model_len = args.max_model_len
        else:
            raise ValueError('args.max_model_len exceeds the maximum max_model_len supported by the model.'
                             f'args.max_model_len: {args.max_model_len}, model.max_model_len: {model.max_model_len}')
    # Preparing LoRA
    if is_adapter(args.sft_type) and args.ckpt_dir is not None:
<<<<<<< HEAD
        if args.lora_request_list is not None and is_quant_model(args.model_type, model):
            # gptq awq does not support lora switching
            args.lora_request_list = None
            logger.warning('The current model does not support LoRA switching. '
                           f'Setting args.lora_request_list: {args.lora_request_list}')
=======
>>>>>>> 65237582
        if isinstance(args, DeployArguments) and args.lora_request_list is not None:
            logger.info(f'args.lora_request_list: {args.lora_request_list}')
            for lora_request in args.lora_request_list:
                model = Swift.from_pretrained(
                    model, lora_request.lora_local_path, lora_request.lora_name, inference_mode=True)
        else:
            model = Swift.from_pretrained(model, args.ckpt_dir, inference_mode=True)
        model = model.to(model.dtype)
    model.requires_grad_(False)

    if verbose:
        show_layers(model)
        logger.info(model)
    logger.info(get_model_info(model))
    template: Template = get_template(
        args.template_type,
        tokenizer,
        args.system,
        args.max_length,
        args.truncation_strategy,
        model=model,
        tools_prompt=args.tools_prompt)
    args.system = template.default_system
    logger.info(f'system: {args.system}')
    return model, template


def read_media_file(infer_kwargs: Dict[str, Any], infer_media_type: Literal['none', 'round', 'dialogue', 'interleave'],
                    media_type: Literal['image', 'video', 'audio'], query: str) -> None:
    if infer_media_type == 'none':
        return

    def _input_media(media_type: Literal['image', 'video', 'audio']) -> None:
        media_key = MediaTag.media_keys[media_type]
        media_files = infer_kwargs.get(media_key) or []
        a_an = 'an' if media_type[0] in {'i', 'a'} else 'a'
        text = f'Input {a_an} {media_type} path or URL <<< '
        media_files += [input(text) or None]
        infer_kwargs[media_key] = media_files

    if infer_media_type == 'interleave':
        media_tags = re.findall('|'.join(list(MediaTag.standard_tags.values())), query)
        standard_tags_r = {v: k for k, v in MediaTag.standard_tags.items()}
        for tag in media_tags:
            media_type = standard_tags_r[tag]
            _input_media(media_type)
        return

    media_key = MediaTag.media_keys[media_type]
    media_files = infer_kwargs.get(media_key) or []
    if infer_media_type == 'round' or len(media_files) == 0:
        _input_media(media_type)


def llm_infer(args: InferArguments) -> Dict[str, List[Dict[str, Any]]]:
    logger.info(f'args: {args}')
    seed_everything(args.seed)
    if args.merge_lora:
        merge_lora(args, device_map=args.merge_device_map)

    if args.infer_backend == 'vllm':
        from .utils import (prepare_vllm_engine_template, inference_stream_vllm as inference_stream_x, inference_vllm as
                            inference_x)
        llm_engine, template = prepare_vllm_engine_template(args)
    elif args.infer_backend == 'lmdeploy':
        from .utils import (prepare_lmdeploy_engine_template, inference_stream_lmdeploy as inference_stream_x,
                            inference_lmdeploy as inference_x)
        llm_engine, template = prepare_lmdeploy_engine_template(args)
    else:
        if args.quant_method == 'hqq':
            from transformers import HqqConfig
            if args.hqq_dynamic_config_path is not None:
                cwd = os.getcwd()
                config_path = args.hqq_dynamic_config_path if os.path.isabs(
                    args.hqq_dynamic_config_path) else os.path.join(cwd, args.hqq_dynamic_config_path)
                with open(config_path, 'r') as json_file:
                    args.quant_config = HqqConfig(dynamic_config=json.load(json_file))
            else:
                if args.quantization_bit == 0:
                    logger.info("You haven't set the quantization_bit parameter; set it to 8.")
                    args.quantization_bit = 8
                args.quant_config = HqqConfig(nbits=args.quantization_bit, axis=args.hqq_axis)
        elif args.quant_method == 'eetq':
            from transformers import EetqConfig
            args.quant_config = EetqConfig('int8')
        model, template = prepare_model_template(args, device_map=args.device_map_config)
        if args.overwrite_generation_config:
            assert args.ckpt_dir is not None, 'args.ckpt_dir is not specified.'
            model.generation_config.save_pretrained(args.ckpt_dir)
    lora_request = None
    if args.vllm_enable_lora:
        assert len(args.lora_request_list) == 1
        lora_request = args.lora_request_list[0]
    # Inference
    result: List[Dict[str, Any]] = []
    jsonl_path = None
    if args.save_result:
        if args.result_dir:
            result_dir = args.result_dir
        else:
            result_dir = args.ckpt_dir
            if result_dir is None:
                result_dir = llm_engine.model_dir if args.infer_backend in {'vllm', 'lmdeploy'} else model.model_dir
            if result_dir is not None:
                result_dir = os.path.join(result_dir, 'infer_result')
        if result_dir is not None:
            os.makedirs(result_dir, exist_ok=True)
            time = dt.datetime.now().strftime('%Y%m%d-%H%M%S')
            jsonl_path = os.path.join(result_dir, f'{time}.jsonl')
    if args.eval_human:
        input_mode: Literal['S', 'M'] = 'S'
        logger.info('Input `exit` or `quit` to exit the conversation.')
        logger.info('Input `multi-line` to switch to multi-line input mode.')
        logger.info('Input `reset-system` to reset the system and clear the history.')
        if template.support_multi_round:
            logger.info('Input `clear` to clear the history.')
        else:
            logger.info('The current template only supports single-round dialogues.')
        history = []
        infer_kwargs = {}
        if args.infer_media_type != 'none':
            logger.info('Please enter the conversation content first, followed by the path to the multimedia file.')
        system = None
        read_system = False
        while True:
            if input_mode == 'S':
                addi_prompt = ''
                if read_system:
                    addi_prompt = '[S]'
                query = input(f'<<<{addi_prompt} ')
            else:
                addi_prompt = '[M]'
                if read_system:
                    addi_prompt = '[MS]'
                query = read_multi_line(addi_prompt)
            if query.strip().lower() in {'exit', 'quit'}:
                break
            elif query.strip().lower() == 'clear':
                history = []
                infer_kwargs = {}
                continue
            elif query.strip() == '' and not read_system:
                continue
            elif query.strip().lower() == 'reset-system':
                read_system = True
                continue
            if read_system:
                if query == '':
                    system = None
                else:
                    system = query
                read_system = False
                history = []
                infer_kwargs = {}
                continue
            if input_mode == 'S' and query.strip().lower() == 'multi-line':
                input_mode = 'M'
                logger.info('End multi-line input with `#`.')
                logger.info('Input `single-line` to switch to single-line input mode.')
                continue
            if input_mode == 'M' and query.strip().lower() == 'single-line':
                input_mode = 'S'
                continue
            if not template.support_multi_round:
                history = []
                infer_kwargs = {}

            read_media_file(infer_kwargs, args.infer_media_type, args.media_type, query)
            infer_kwargs['truncation_strategy'] = args.truncation_strategy
            if system is None and template.use_default_system:
                system = template.default_system
            if args.infer_backend in {'vllm', 'lmdeploy'}:
                request_list = [{'query': query, 'history': history, 'system': system, **infer_kwargs}]
                if args.stream:
                    gen = inference_stream_x(llm_engine, template, request_list, lora_request=lora_request)
                    print_idx = 0
                    for resp_list in gen:
                        response = resp_list[0]['response']
                        new_history = resp_list[0]['history']
                        if len(response) > print_idx:
                            print(response[print_idx:], end='', flush=True)
                            print_idx = len(response)
                    print()
                else:
                    resp_list = inference_x(llm_engine, template, request_list, lora_request=lora_request)
                    response = resp_list[0]['response']
                    new_history = resp_list[0]['history']
                    print(response)
            else:
                if args.stop_words:
                    infer_kwargs['stop_words'] = args.stop_words
                if args.stream:
                    gen = inference_stream(model, template, query, history, system, **infer_kwargs)
                    print_idx = 0
                    for response, new_history in gen:
                        if len(response) > print_idx:
                            print(response[print_idx:], end='', flush=True)
                            print_idx = len(response)
                    print()
                else:
                    response, new_history = inference(model, template, query, history, system, **infer_kwargs)
                    print(response)
            print('-' * 50)
            obj = {
                'system': system,
                'query': query,
                'response': response,
                'history': history,
            }
            for media_key in MediaTag.media_keys.values():
                media_files = infer_kwargs.get(media_key)
                if media_files is not None:
                    obj[media_key] = media_files
            history = new_history
            if jsonl_path is not None:
                append_to_jsonl(jsonl_path, obj)
            result.append(obj)
    else:
        dataset_kwargs = {
            'dataset_seed': args.dataset_seed,
            'check_dataset_strategy': args.check_dataset_strategy,
            'model_name': args.model_name,
            'model_author': args.model_author
        }
        if len(args.val_dataset) > 0:
            _, val_dataset = get_dataset(args.val_dataset, 1.0, **dataset_kwargs)
        else:
            _, val_dataset = get_dataset(args.dataset, args.dataset_test_ratio, **dataset_kwargs)
        _, val_dataset = args._handle_dataset_compat(_, val_dataset)
        assert val_dataset is not None
        if 0 <= args.show_dataset_sample < val_dataset.shape[0]:
            random_state = np.random.RandomState(args.dataset_seed)
            logger.info(f'show_dataset_sample: {args.show_dataset_sample}')
            val_dataset = sample_dataset(val_dataset, args.show_dataset_sample, random_state)
        logger.info(f'val_dataset: {val_dataset}')

        if args.verbose is None:
            if len(val_dataset) >= 20:
                args.verbose = False
            else:
                args.verbose = True
            logger.info(f'Setting args.verbose: {args.verbose}')
        if not args.verbose and args.stream:
            args.stream = False
            logger.info(f'Setting args.stream: {args.stream}')

        if args.infer_backend in {'vllm', 'lmdeploy'} and not args.stream:
            if args.verbose:
                args.verbose = False
                logger.info('Setting args.verbose: False')
            label_list = None
            if 'response' in val_dataset.features:
                label_list = val_dataset['response']
                val_dataset = val_dataset.remove_columns('response')
            request_list = []
            for data in val_dataset:
                request = {'query': data['query']}
                history = data.get('history')
                system = data.get('system')
                if history is None:
                    history = []
                request['history'] = history
                if system is None and template.use_default_system:
                    system = template.default_system
                request['system'] = system
                for media_key in MediaTag.media_keys.values():
                    media_files = data.get(media_key)
                    if media_files is not None:
                        request[media_key] = media_files
                request['truncation_strategy'] = args.truncation_strategy
                request_list.append(request)
            resp_list = inference_x(llm_engine, template, request_list, use_tqdm=True)
            result = []
            if label_list is not None:
                for request, label in zip(request_list, label_list):
                    request['label'] = label
            for request, resp in zip(request_list, resp_list):
                obj = {
                    'system': request['system'],
                    'query': request['query'],
                    'response': resp['response'],
                    'label': request.pop('label', None),
                    'history': request['history'],
                }
                for media_key in MediaTag.media_keys.values():
                    media_files = request.get(media_key)
                    if media_files is not None:
                        obj[media_key] = media_files
                if jsonl_path is not None:
                    append_to_jsonl(jsonl_path, obj)
                result.append(obj)
        else:
            if not args.verbose:
                val_dataset = tqdm(val_dataset)
            for data in val_dataset:
                kwargs = {'query': data['query']}
                history = data.get('history')
                system = data.get('system')
                tools = data.get('tools')
                objects = data.get('objects')
                if args.verbose and system is not None:
                    print(f'[SYSTEM]{system}')
                if history is None:
                    history = []
                kwargs['history'] = history
                if system is None and template.use_default_system:
                    system = template.default_system
                kwargs['system'] = system
                for media_key in MediaTag.media_keys.values():
                    media_files = data.get(media_key)
                    if media_files is not None:
                        kwargs[media_key] = media_files
                if tools is not None:
                    kwargs['tools'] = tools
                if objects is not None:
                    kwargs['objects'] = objects
                kwargs['truncation_strategy'] = args.truncation_strategy
                if args.infer_backend in {'vllm', 'lmdeploy'}:
                    assert args.stream
                    if args.verbose:
                        print(f"[QUERY]{data['query']}\n[RESPONSE]", end='')
                    gen = inference_stream_x(llm_engine, template, [kwargs], lora_request=lora_request)
                    print_idx = 0
                    for resp_list in gen:
                        response = resp_list[0]['response']
                        if args.verbose and len(response) > print_idx:
                            print(response[print_idx:], end='', flush=True)
                            print_idx = len(response)
                    print()
                else:
                    response, _ = inference(
                        model, template, stream=args.stream and args.verbose, verbose=args.verbose, **kwargs)
                label = data.pop('response', None)
                obj = {
                    'system': kwargs['system'],
                    'query': kwargs['query'],
                    'response': response,
                    'label': label,
                    'history': kwargs['history'],
                }
                for media_key in MediaTag.media_keys.values():
                    media_files = kwargs.get(media_key)
                    if media_files is not None:
                        obj[media_key] = media_files
                if jsonl_path is not None:
                    append_to_jsonl(jsonl_path, obj)
                result.append(obj)
                if args.verbose:
                    print()
                    print(f'[LABELS]{label}')
                    for media_key in MediaTag.media_keys.values():
                        media_files = kwargs.get(media_key)
                        if media_files is not None:
                            print(f'[{media_key.upper()}]{media_files}')
                    print('-' * 50, flush=True)

    if jsonl_path is not None:
        logger.info(f'save_result_path: {jsonl_path}')
    return {'result': result}


infer_main = get_main(InferArguments, llm_infer)
merge_lora_main = get_main(InferArguments, merge_lora)<|MERGE_RESOLUTION|>--- conflicted
+++ resolved
@@ -216,14 +216,6 @@
                              f'args.max_model_len: {args.max_model_len}, model.max_model_len: {model.max_model_len}')
     # Preparing LoRA
     if is_adapter(args.sft_type) and args.ckpt_dir is not None:
-<<<<<<< HEAD
-        if args.lora_request_list is not None and is_quant_model(args.model_type, model):
-            # gptq awq does not support lora switching
-            args.lora_request_list = None
-            logger.warning('The current model does not support LoRA switching. '
-                           f'Setting args.lora_request_list: {args.lora_request_list}')
-=======
->>>>>>> 65237582
         if isinstance(args, DeployArguments) and args.lora_request_list is not None:
             logger.info(f'args.lora_request_list: {args.lora_request_list}')
             for lora_request in args.lora_request_list:

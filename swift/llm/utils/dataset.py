--- conflicted
+++ resolved
@@ -183,15 +183,10 @@
     # for video
     video_chatgpt = 'video-chatgpt'
     egoschema = 'egoschema'
-<<<<<<< HEAD
     activitynetqa = 'activitynetqa'
     llava_video_178k = 'llava-video-178k'
     moviechat_1k_test = 'moviechat-1k-test'
     moviechat_1k_train = 'moviechat-1k-train'
-=======
-    llava_video_178k = 'llava-video-178k'
-    moviechat_1k_test = 'moviechat-1k-test'
->>>>>>> b22f7f37
 
     # rlhf
     hh_rlhf = 'hh-rlhf'
@@ -947,7 +942,6 @@
 
 
 def preprocess_llava_video_178k(dataset: DATASET_TYPE, subset, dataset_id) -> DATASET_TYPE:
-<<<<<<< HEAD
     
     dataset_dir = '/mnt/workspace/.cache/modelscope/datasets'   # YOUR PATH TO `lmms-lab` directory
     local_dir = f'{dataset_dir}/{dataset_id}/{subset}/'    
@@ -959,21 +953,6 @@
             ' in swift/llm/utils/dataset.py.')
 
     def _process(d):    # after this process, the data will undergo _post_preprocess() of ConversationsPreprocessor
-=======
-
-    dataset_dir = '/mnt/workspace/.cache/modelscope/datasets'  # YOUR PATH TO `lmms-lab` directory
-    local_dir = f'{dataset_dir}/{dataset_id}/{subset}/'
-
-    if not os.path.exists(local_dir):
-        logger.error(
-            'The video files of this lmms-lab/LLaVA-Video-178K dataset are separately zipped, therefore you need to'
-            ' download the video files from HF or MS and extract the .tar.gz files. Then, please write the path to the'
-            ' `lmms-lab` directory (with extracted video files in lmms-lab/LLaVA-Video-178K) in the'
-            ' preprocess_llava_video_178k() in swift/llm/utils/dataset.py.')
-        raise FileNotFoundError('Please download and extract the video files first. See details in the log.')
-
-    def _process(d):  # after this process, the data will undergo _post_preprocess() of ConversationsPreprocessor
->>>>>>> b22f7f37
         file_path = os.path.join(local_dir, f"{d['video']}")
         if not os.path.exists(file_path):
             return {'id': None, 'conversations': None, 'data_source': None, 'video': None}
@@ -1015,34 +994,18 @@
         dataset = concatenate_datasets(all_datasets) if not streaming else interleave_datasets(all_datasets)
     else:
         dataset = all_datasets[0]
-<<<<<<< HEAD
     post_datasets = _post_preprocess(dataset, dataset_sample, random_state, preprocess_func, dataset_test_ratio,
                                      remove_useless_columns, **kwargs)    # include <image> -> <video>
     return post_datasets
-=======
-    return _post_preprocess(dataset, dataset_sample, random_state, preprocess_func, dataset_test_ratio,
-                            remove_useless_columns, **kwargs)
->>>>>>> b22f7f37
 
 
 register_dataset(
     DatasetName.llava_video_178k,
     'lmms-lab/LLaVA-Video-178K', [
-<<<<<<< HEAD
         # '0_30_s_academic_v0_1', '0_30_s_youtube_v0_1',
         '1_2_m_academic_v0_1', '1_2_m_youtube_v0_1', 
         '2_3_m_academic_v0_1', '2_3_m_youtube_v0_1', 
         # '30_60_s_academic_v0_1', '30_60_s_youtube_v0_1',
-=======
-        '0_30_s_academic_v0_1',
-        '0_30_s_youtube_v0_1',
-        '1_2_m_academic_v0_1',
-        '1_2_m_youtube_v0_1',
-        '2_3_m_academic_v0_1',
-        '2_3_m_youtube_v0_1',
-        '30_60_s_academic_v0_1',
-        '30_60_s_youtube_v0_1',
->>>>>>> b22f7f37
     ],
     ConversationsPreprocessor(
         user_role='human',
@@ -1080,7 +1043,6 @@
               [f'UWA-{i}.mp4' for i in range(1, 5)] + ['UWA-6.mp4']
     for file in mp4_set:
         url = f'https://modelscope.cn/datasets/AI-ModelScope/MovieChat-1K-test/resolve/master/videos/{file}'
-<<<<<<< HEAD
         local_dir = MediaCache.download(url, f'moviechat_1k_test', download_file_not_folder=True)
 
     def _process(batch):    # bsz==1
@@ -1095,42 +1057,17 @@
                 'video': file_path,
             } )
         return {"res": res}
-=======
-        local_dir = MediaCache.download(url, 'moviechat_1k_test', is_not_compressed_file=True)
-
-    def _process(batch):  # bsz==1
-        file_path = os.path.join(local_dir, f"{batch['info'][0]['video_path']}")
-        if not os.path.exists(file_path):
-            return {'res': [{'query': None, 'response': None, 'video': None}]}
-        res = []
-        for qa in batch['global'][0]:
-            res.append({
-                'query': qa['question'],
-                'response': qa['answer'],
-                'video': file_path,
-            })
-        return {'res': res}
->>>>>>> b22f7f37
 
     dict_list = dataset.map(_process, batched=True, batch_size=1, remove_columns=dataset.column_names)['res']
     import pandas as pd
     from modelscope import MsDataset
     hf_dataset = HfDataset.from_pandas(pd.DataFrame(dict_list)).filter(lambda row: row['video'] is not None)
     return hf_dataset
-<<<<<<< HEAD
     
 
 register_dataset(
     DatasetName.moviechat_1k_test,
     'AI-ModelScope/MovieChat-1K-test', None,
-=======
-
-
-register_dataset(
-    DatasetName.moviechat_1k_test,
-    'AI-ModelScope/MovieChat-1K-test',
-    None,
->>>>>>> b22f7f37
     _preprocess_moviechat_1k_test,
     get_dataset_from_repo,
     split=['test'],
@@ -1138,7 +1075,6 @@
     tags=['chat', 'multi-modal', 'video'])
 
 
-<<<<<<< HEAD
 def _preprocess_moviechat_1k_train(dataset: DATASET_TYPE) -> DATASET_TYPE:
     # 这里下载好视频以后再写
     local_dir = '/mnt/workspace/.cache/modelscope/datasets/AI-ModelScope/MovieChat-1K_train/' # YOUR PATH TO DIRECTORY
@@ -1213,8 +1149,6 @@
     tags=['chat', 'multi-modal', 'video'])
 
 
-=======
->>>>>>> b22f7f37
 def _repair_agent_conversations(conversations: str, use_mini: bool) -> Optional[List[Dict[str, str]]]:
     if use_mini:
         pattern = r'\d\. {"plugin_name": "(.+?)"'

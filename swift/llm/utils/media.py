import hashlib
import os
import shutil
from typing import Any, Dict, Literal, Optional, Union

import numpy as np
from modelscope.hub.utils.utils import get_cache_dir

from swift.utils import get_logger

logger = get_logger()


class MediaTag:

    task_prompts = {
        'ref_grounding': {
            'en': [('<ref-object>', '<bbox>'), ('The positions of <ref-object> is', '<bbox>'),
                   ('Find the positions of <ref-object>', '<bbox>'), ('Where is <ref-object>', '<bbox>'),
                   ('Find <ref-object>', '<bbox>'), ('Show me <ref-object>', '<bbox>'),
                   ('Detect <ref-object>', '<bbox>'), ('Locate <ref-object>', '<bbox>'),
                   ('Tell me the location of <ref-object>', '<bbox>'), ('Give the location of <ref-object>', '<bbox>'),
                   ('Provide the bounding box coordinate of <ref-object>', '<bbox>')],
            'zh': [('<ref-object>', '<bbox>'), ('<ref-object>的位置在图片中', '<bbox>'), ('<ref-object>在图片中', '<bbox>'),
                   ('<ref-object>在', '<bbox>'), ('找到<ref-object>的位置', '<bbox>'), ('<ref-object>在哪里', '<bbox>'),
                   ('提供<ref-object>的坐标位置', '<bbox>')]
        },
        'grounding_caption': {
            'en': [
                ('<bbox>', '<ref-object>'),
                ('The object at position <bbox>', '<ref-object>'),
                ('This <bbox> is', '<ref-object>'),
                ('What is the object at <bbox>', '<ref-object>'),
                ('Describe <bbox>', '<ref-object>'),
                ('<bbox> is', '<ref-object>'),
                ('The bounding box coordinate <bbox> contains', '<ref-object>'),
            ],
            'zh': [
                ('<bbox>', '<ref-object>'),
                ('<bbox>是什么', '<ref-object>'),
                ('<bbox>的位置包含', '<ref-object>'),
                ('描述<bbox>', '<ref-object>'),
                ('<bbox>中是', '<ref-object>'),
                ('坐标<bbox>描述了什么', '<ref-object>'),
                ('描述<bbox>中的事物', '<ref-object>'),
            ]
        },
    }

    standard_tags = {
        'image': '<image>',
        'audio': '<audio>',
        'video': '<video>',
    }

    media_keys = {
        'audio': 'audios',
        'image': 'images',
        'video': 'videos',
    }

    def __init__(self,
                 media_type: Optional[Literal['image', 'audio', 'video']],
                 media_tag=None,
                 task_type: Literal['caption_with_grounding', 'ref_grounding', 'grounding_caption', 'ocr',
                                    'vqa'] = 'vqa'):
        self.media_type = media_type
        self.task_type = task_type
        self.media_tag = media_tag or '<unused_tag>'

    def __call__(self, d: Dict[str, Any], medias: Union[tuple, list]) -> None:
        """Format the query/response/history with medias

        Args:
            d: A dict contains history/query/response
            medias: A list of medias(one round, multiple medias),
                    a single media(one round, one media), or a tuple of media list(multiple rounds)
        """
        if not self.media_type:
            return

        media_cnt = len(medias) if isinstance(medias, (tuple, list)) else 1 if medias else 0

        history = d.get('history') or []
        query = d.get('query')
        response = d.get('response')
        if self.task_type == 'caption_with_grounding':
            pass
        elif self.task_type in ('ref_grounding', 'grounding_caption'):
            lang = np.random.choice(['en', 'zh'], p=[0.8, 0.2])
            prompts = self.task_prompts[self.task_type][lang]
            query, response = prompts[np.random.choice(range(len(prompts)))]
        elif self.task_type == 'ocr':
            raise NotImplementedError
        else:
            pass

        all_queries = ''.join([h[0] for h in history]) + query
        if self.media_tag in all_queries:
            standard_tag = self.standard_tags[self.media_type]
            assert all_queries.count(self.media_tag) == media_cnt
            for h in history:
                h[0] = h[0].replace(self.media_tag, standard_tag)

            query = query.replace(self.media_tag, standard_tag)

        if 'history' in d:
            d['history'] = history
        d['query'] = query
        d['response'] = response


class MediaCache:

    cache_dir = os.path.join(get_cache_dir(), 'media_resources')
    lock_dir = os.path.join(get_cache_dir(), 'lockers')

    media_type_urls = {
        'llava', 'coco', 'sam', 'gqa', 'ocr_vqa', 'textvqa', 'VG_100K', 'VG_100K_2', 'share_textvqa', 'web-celebrity',
        'web-landmark', 'wikiart'
    }

    URL_PREFIX = 'https://www.modelscope.cn/api/v1/datasets/hjh0119/sharegpt4v-images/repo?Revision=master&FilePath='

    @staticmethod
    def get_url(media_type):
        is_ocr_vqa = (media_type == 'ocr_vqa')
        extension = 'tar' if is_ocr_vqa else 'zip'
        return f'{MediaCache.URL_PREFIX}{media_type}.{extension}'

    @staticmethod
<<<<<<< HEAD
    def download(media_type_or_url: str, local_alias: Optional[str] = None, download_file_not_folder=False):
=======
    def download(media_type_or_url: str, local_alias: Optional[str] = None, is_not_compressed_file=False):
>>>>>>> b22f7f37
        """Download and extract a resource from a http link.

        Args:
            media_type_or_url: `str`, Either belongs to the `media_type_urls` listed in the class field, or a
                remote url to download and extract. Be aware that, this media type or url
                needs to contain a zip or tar file.
            local_alias: `Options[str]`, The local alias name for the `media_type_or_url`. If the first arg is a
            media_type listed in this class, local_alias can leave None. else please pass in a name for the url.
            The local dir contains the extracted files will be: {cache_dir}/{local_alias}

        Returns:
            The local dir contains the extracted files.
        """
        from swift.utils import safe_ddp_context
        from datasets.utils.filelock import FileLock
        file_path = hashlib.md5(media_type_or_url.encode('utf-8')).hexdigest() + '.lock'
        file_path = os.path.join(MediaCache.lock_dir, file_path)
        os.makedirs(MediaCache.lock_dir, exist_ok=True)
        with safe_ddp_context():
            with FileLock(file_path):
<<<<<<< HEAD
                return MediaCache._safe_download(media_type=media_type_or_url, media_name=local_alias,
                download_file_not_folder=download_file_not_folder)

    @staticmethod
    def _safe_download(media_type, media_name=None, download_file_not_folder=False):
=======
                return MediaCache._safe_download(
                    media_type=media_type_or_url, media_name=local_alias, is_not_compressed_file=is_not_compressed_file)

    @staticmethod
    def _safe_download(media_type, media_name=None, is_not_compressed_file=False):
>>>>>>> b22f7f37
        media_name = media_name or media_type
        if media_type in MediaCache.media_type_urls:
            media_type = MediaCache.get_url(media_type)

        from datasets.download.download_manager import DownloadManager, DownloadConfig
        final_folder = os.path.join(MediaCache.cache_dir, media_name)
<<<<<<< HEAD
        
        if download_file_not_folder:
            filename = media_type.split('/')[-1] 
            final_path = os.path.join(final_folder, filename)
            if os.path.exists(final_path):  # if the download thing is a file but not folder, 
                return final_folder         # check whether the file exists
            if not os.path.exists(final_folder): 
                os.makedirs(final_folder)   # and make sure final_folder exists to contain it 
=======

        if is_not_compressed_file:
            filename = media_type.split('/')[-1]
            final_path = os.path.join(final_folder, filename)
            if os.path.exists(final_path):  # if the download thing is a file but not folder,
                return final_folder  # check whether the file exists
            if not os.path.exists(final_folder):
                os.makedirs(final_folder)  # and make sure final_folder exists to contain it
>>>>>>> b22f7f37
        else:
            if os.path.exists(final_folder):
                return final_folder

        logger.info('# #################Resource downloading#################')
        logger.info('Downloading necessary resources...')
        logger.info(f'Resource package: {media_type}')
        logger.info(f'Extracting to local dir: {final_folder}')
        logger.info('If the downloading fails or lasts a long time, '
                    'you can manually download the resources and extracting to the local dir.')
        logger.info('Now begin.')
        local_dirs = DownloadManager(download_config=DownloadConfig(
            cache_dir=MediaCache.cache_dir)).download_and_extract(media_type)
<<<<<<< HEAD
        
        if download_file_not_folder:
            shutil.move(str(local_dirs), final_path)
        else:
            shutil.move(str(local_dirs), final_folder)
    
=======

        if is_not_compressed_file:
            shutil.move(str(local_dirs), final_path)
        else:
            shutil.move(str(local_dirs), final_folder)

>>>>>>> b22f7f37
        logger.info('# #################Resource downloading finished#################')
        return final_folder

    @staticmethod
    def safe_save(image, file_name, folder, format='JPEG'):
        folder = os.path.join(MediaCache.cache_dir, folder)
        os.makedirs(folder, exist_ok=True)
        file = os.path.join(folder, file_name)
        if os.path.exists(file):
            return file
        image.save(file, format=format)
        return file<|MERGE_RESOLUTION|>--- conflicted
+++ resolved
@@ -129,11 +129,7 @@
         return f'{MediaCache.URL_PREFIX}{media_type}.{extension}'
 
     @staticmethod
-<<<<<<< HEAD
-    def download(media_type_or_url: str, local_alias: Optional[str] = None, download_file_not_folder=False):
-=======
     def download(media_type_or_url: str, local_alias: Optional[str] = None, is_not_compressed_file=False):
->>>>>>> b22f7f37
         """Download and extract a resource from a http link.
 
         Args:
@@ -154,35 +150,17 @@
         os.makedirs(MediaCache.lock_dir, exist_ok=True)
         with safe_ddp_context():
             with FileLock(file_path):
-<<<<<<< HEAD
-                return MediaCache._safe_download(media_type=media_type_or_url, media_name=local_alias,
-                download_file_not_folder=download_file_not_folder)
-
-    @staticmethod
-    def _safe_download(media_type, media_name=None, download_file_not_folder=False):
-=======
                 return MediaCache._safe_download(
                     media_type=media_type_or_url, media_name=local_alias, is_not_compressed_file=is_not_compressed_file)
 
     @staticmethod
     def _safe_download(media_type, media_name=None, is_not_compressed_file=False):
->>>>>>> b22f7f37
         media_name = media_name or media_type
         if media_type in MediaCache.media_type_urls:
             media_type = MediaCache.get_url(media_type)
 
         from datasets.download.download_manager import DownloadManager, DownloadConfig
         final_folder = os.path.join(MediaCache.cache_dir, media_name)
-<<<<<<< HEAD
-        
-        if download_file_not_folder:
-            filename = media_type.split('/')[-1] 
-            final_path = os.path.join(final_folder, filename)
-            if os.path.exists(final_path):  # if the download thing is a file but not folder, 
-                return final_folder         # check whether the file exists
-            if not os.path.exists(final_folder): 
-                os.makedirs(final_folder)   # and make sure final_folder exists to contain it 
-=======
 
         if is_not_compressed_file:
             filename = media_type.split('/')[-1]
@@ -191,7 +169,6 @@
                 return final_folder  # check whether the file exists
             if not os.path.exists(final_folder):
                 os.makedirs(final_folder)  # and make sure final_folder exists to contain it
->>>>>>> b22f7f37
         else:
             if os.path.exists(final_folder):
                 return final_folder
@@ -205,21 +182,12 @@
         logger.info('Now begin.')
         local_dirs = DownloadManager(download_config=DownloadConfig(
             cache_dir=MediaCache.cache_dir)).download_and_extract(media_type)
-<<<<<<< HEAD
-        
-        if download_file_not_folder:
-            shutil.move(str(local_dirs), final_path)
-        else:
-            shutil.move(str(local_dirs), final_folder)
-    
-=======
 
         if is_not_compressed_file:
             shutil.move(str(local_dirs), final_path)
         else:
             shutil.move(str(local_dirs), final_folder)
 
->>>>>>> b22f7f37
         logger.info('# #################Resource downloading finished#################')
         return final_folder
 

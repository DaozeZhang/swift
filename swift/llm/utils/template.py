# Copyright (c) Alibaba, Inc. and its affiliates.
import inspect
import re
from contextlib import contextmanager
from copy import deepcopy
from functools import partial, wraps
from types import MethodType
from typing import Any, Dict, List, Literal, Optional, Tuple, Union

import json
import torch
import torch.nn.functional as F
import transformers
from packaging import version
from torch import Tensor
from torch.nn.utils.rnn import pad_sequence
from transformers import PreTrainedTokenizerBase, StoppingCriteria
from transformers.dynamic_module_utils import get_class_from_dynamic_module
from transformers.integrations import is_deepspeed_zero3_enabled

from swift.llm.agent.utils import calculate_loss_scale, get_tools_prompt
from swift.torchacc_utils import pad_and_split_batch
from swift.utils import get_dist_setting, get_logger, upper_bound, use_torchacc
from .vision_utils import (load_audio_qwen, load_batch, load_image, load_video_cogvlm2, load_video_internvl,
                           load_video_llava, load_video_minicpmv, rescale_image, transform_image)

logger = get_logger()

DEFAULT_SYSTEM = 'You are a helpful assistant.'
History = List[Union[Tuple[str, str], List[str]]]
Prompt = List[Union[str, List[int], List[str]]]
StopWords = Prompt
Context = Union[str, List[int]]
TEMPLATE_MAPPING: Dict[str, Dict[str, Any]] = {}


class TemplateType:
    # text-generation
    default_generation = 'default-generation'
    chatglm_generation = 'chatglm-generation'
    qwen_vl_generation = 'qwen-vl-generation'
    qwen_audio_generation = 'qwen-audio-generation'
    # chat
    default = 'default'
    qwen = 'qwen'
    qwen_vl = 'qwen-vl'
    qwen_audio = 'qwen-audio'
    qwen2_audio = 'qwen2-audio'
    qwen2_audio_generation = 'qwen2-audio-generation'
    modelscope_agent = 'modelscope-agent'
    baichuan = 'baichuan'
    chatglm2 = 'chatglm2'
    chatglm3 = 'chatglm3'
    chatglm4 = 'chatglm4'
    codegeex4 = 'codegeex4'
    llama = 'llama'  # llama2
    llama3 = 'llama3'
    longwriter_llama3 = 'longwriter-llama3'
    # llava-hf
    llava1_5 = 'llava1_5'
    llava_mistral = 'llava-mistral'
    llava_vicuna = 'llava-vicuna'
    llava_yi = 'llava-yi'
<<<<<<< HEAD
    llava_llama_instruct = 'llava-llama-instruct'
    llava_next_llama3 = 'llava-next-llama3'
    llava_qwen_instruct = 'llava-qwen-instruct'
    llama_llava_next = 'llama-llava-next'
=======
    llama3_llava_next_hf = 'llama-llava-next-hf'
    llava_qwen_hf = 'llama-qwen-hf'
    llava_onevision_qwen = 'llava-onevision-qwen'
    # llava-video
>>>>>>> c7accb47
    llava_next_video = 'llava-next-video'
    llava_next_video_yi = 'llava-next-video-yi'
    # lmms-lab:llava
    llama3_llava_next = 'llama3-llava-next'
    llava_qwen = 'llava-qwen'
    # xtuner:llava
    llava_llama_instruct = 'llava-llama-instruct'

    idefics3 = 'idefics3'
    mistral_nemo = 'mistral-nemo'
    openbuddy = 'openbuddy'
    openbuddy2 = 'openbuddy2'
    internlm = 'internlm'
    internlm2 = 'internlm2'
    internlm_xcomposer2 = 'internlm-xcomposer2'
    internlm_xcomposer2_4khd = 'internlm-xcomposer2-4khd'
    internlm_xcomposer2_5 = 'internlm-xcomposer2_5'
    internvl = 'internvl'
    internvl2 = 'internvl2'
    internvl_phi3 = 'internvl-phi3'
    internvl2_phi3 = 'internvl2-phi3'
    internvideo2 = 'internvideo2' 
    florence = 'florence'
    yi = 'yi'
    yi1_5 = 'yi1_5'
    yi_vl = 'yi-vl'
    yuan = 'yuan'
    xverse = 'xverse'
    ziya = 'ziya'
    skywork = 'skywork'
    bluelm = 'bluelm'
    zephyr = 'zephyr'
    sus = 'sus'
    deepseek = 'deepseek'
    numina_math = 'numina-math'
    deepseek_coder = 'deepseek-coder'
    deepseek_vl = 'deepseek-vl'
    deepseek2 = 'deepseek2'
    codefuse_codellama = 'codefuse-codellama'
    codefuse = 'codefuse'
    cogvlm = 'cogvlm'
    cogvlm2_video = 'cogvlm2-video'
    glm4v = 'glm4v'
    cogagent_chat = 'cogagent-chat'
    cogagent_instruct = 'cogagent-instruct'
    orion = 'orion'
    minicpm = 'minicpm'
    minicpm_v = 'minicpm-v'
    minicpm_v_v2_5 = 'minicpm-v-v2_5'
    minicpm_v_v2_6 = 'minicpm-v-v2_6'
    gemma = 'gemma'
    paligemma = 'paligemma'
    mplug_owl2 = 'mplug-owl2'
    wizardlm2_awq = 'wizardlm2-awq'
    wizardlm2 = 'wizardlm2'
    atom = 'atom'
    phi3 = 'phi3'
    phi3_vl = 'phi3-vl'
    telechat = 'telechat'
    telechat_v2 = 'telechat-v2'
    dbrx = 'dbrx'
    mengzi = 'mengzi'
    c4ai = 'c4ai'
    chatml = 'chatml'
    # compatibility. (Deprecated)
    default_generation_bos = 'default-generation-bos'

    @classmethod
    def get_template_name_list(cls) -> List[str]:
        res = []
        for k in cls.__dict__.keys():
            if k.startswith('__') or k == 'get_template_name_list':
                continue
            res.append(cls.__dict__[k])
        return res


class StopWordsCriteria(StoppingCriteria):
    # The returned sentence includes stop words.
    def __init__(self, tokenizer: PreTrainedTokenizerBase, stop_words: StopWords, **tokenizer_kwargs) -> None:
        self.tokenizer = tokenizer
        self.stop_words = stop_words
        self.tokenizer_kwargs = tokenizer_kwargs
        self.start_idx = -1

    def __call__(self, input_ids: Tensor, scores: Tensor, **kwargs) -> bool:
        if self.start_idx == -1:
            self.start_idx = len(input_ids[0]) - 1
        tokenizer = self.tokenizer
        stop_words = self.stop_words
        # [-20:]: Assuming the end tokens do not exceed 20 tokens,
        #   to avoid input_ids being too long and affecting efficiency.
        text = tokenizer.decode(input_ids[0, self.start_idx:][-20:], **self.tokenizer_kwargs)
        for stop_word in stop_words:
            if isinstance(stop_word, str):
                if stop_word in text:
                    return True
            else:  # list
                if len(stop_word) > 0 and input_ids[0].tolist()[-len(stop_word):] == stop_word:
                    return True
        return False


class Template:
    """A template class for all supported models.

    Args:
        prefix: Prefix tokens before the first turn's prompt
        prompt: A list of elements whose types are str and list of integers. The input query part of every turn.
        chat_sep: The chat separators between every turn.
        suffix: The end tokens after the chat finished.
        default_system: A default system instruction.
        system_prefix: The prefix if the `system` is not empty.
        auto_add_bos: By default, the bos_token is not added. The auto_add_bos option will determine
            whether to add it based on `tokenizer.encode('')`.

        Examples:
            <start>system\nYou are a helpful assistant!<end>\n<bos><start>Who are you?<end>\n<start>assistant:I am a robot<end>\n<start>Who are you?<end>\n<start>assistant:I am a robot<end> # noqa
            --------------- --------------------------         ---  ----- ------------ ----------------------- ----------- ----                                                         -----
             system_prefix          system                   prefix prompt   query              prompt           response chat_sep                                                      suffix
    """

    special_tokens = ['<image>', '<video>', '<audio>', '<bbox>', '<ref-object>']
    special_keys = ['images', 'videos', 'audios', 'objects']
    grounding_type = 'norm_1000'
    image_placeholder = ['<image>']
    load_medias = True

    def __init__(self,
                 prefix: Prompt,
                 prompt: Prompt,
                 chat_sep: Optional[Prompt],
                 suffix: Prompt,
                 default_system: Optional[str] = None,
                 system_prefix: Optional[Prompt] = None,
                 auto_add_bos: bool = False,
                 tools_prompt: str = 'react_en',
                 tool_prompt: Optional[Prompt] = None,
                 padding_side: Literal['left', 'right'] = 'right') -> None:
        # check
        for x in [prefix, prompt, chat_sep, suffix, system_prefix]:
            assert x is None or isinstance(x, list)

        if default_system == '':
            default_system = None
        if self._has_system(prefix):
            assert system_prefix is None, 'The prefix already contains {{SYSTEM}}.'
            system_prefix = prefix
            prefix = self._replace_system(prefix)
        self.prefix = prefix
        self.system_prefix = system_prefix
        if self.system_prefix is None and not any(['{{SYSTEM}}' in context for context in prompt]):
            assert default_system is None, 'The template does not support `system`.'
        self.prompt = prompt
        self.chat_sep = chat_sep
        self.support_multi_round = self.chat_sep is not None
        self.suffix = suffix
        self.default_system = default_system
        self.use_default_system = True
        self.auto_add_bos = auto_add_bos
        self._is_init = False
        self.tools_prompt = tools_prompt
        self.tool_prompt = tool_prompt if tool_prompt is not None else self.prompt  # default as user
        self._is_vllm = False
        self._is_lmdeploy = False
        self._is_training = False
        self.padding_side = padding_side

    @staticmethod
    def _replace_system(prefix: Prompt) -> Prompt:
        return [p.replace('{{SYSTEM}}', '') for p in prefix if '{{SYSTEM}}' in p]

    @staticmethod
    def _has_system(prefix: Prompt) -> bool:
        return any(['{{SYSTEM}}' in p for p in prefix])

    @staticmethod
    def _preprocess_prompt(tokenizer: PreTrainedTokenizerBase, value: Optional[Prompt]) -> Optional[Prompt]:
        """Turn `eos_token_id` to token id

        e.g. [['eos_token_id']] -> [[2]]
        """
        if value is None:
            return None
        res_value = []
        for v in value:
            if isinstance(v, list):
                res_v = []
                for sub_v in v:
                    if isinstance(sub_v, str):
                        sub_v = getattr(tokenizer, sub_v)
                    res_v.append(sub_v)
                v = res_v
            res_value.append(v)
        return res_value

    def _init_template(self,
                       tokenizer: PreTrainedTokenizerBase,
                       default_system: Optional[str] = None,
                       max_length: Optional[int] = None,
                       truncation_strategy: Literal['delete', 'truncation_left'] = 'delete',
                       model: torch.nn.Module = None,
                       **kwargs) -> None:
        assert self._is_init is False, 'The template has been initialized.'
        self.is_multimodal = getattr(tokenizer, 'is_multimodal', None)
        self._is_init = True
        self.tokenizer = tokenizer
        # if default_system is None. not change self.default_system
        if default_system == '':
            self.default_system = None
        elif default_system is not None:
            assert self.system_prefix is not None, (
                f'The template does not support `system`, template_type: {getattr(self, "template_type", None)}')
            self.default_system = default_system
        self.max_length = max_length
        self.truncation_strategy = truncation_strategy
        self.model = model
        self.use_loss_scale = kwargs.get('use_loss_scale', False)
        self.response_loss_scale_map = kwargs.get('loss_scale_map', None)
        self.query_loss_scale_map = None
        if self.response_loss_scale_map is not None:
            if 'query' in self.response_loss_scale_map and isinstance(self.response_loss_scale_map['query'], dict):
                self.query_loss_scale_map = self.response_loss_scale_map['query']
            if 'response' in self.response_loss_scale_map and isinstance(self.response_loss_scale_map['response'],
                                                                         dict):
                self.response_loss_scale_map = self.response_loss_scale_map['response']

        self.sequence_parallel_size = kwargs.get('sequence_parallel_size', 1)
        self.rescale_image = kwargs.get('rescale_image', -1)

        for key in ['prefix', 'prompt', 'chat_sep', 'suffix', 'system_prefix']:
            value = getattr(self, key)
            value = self._preprocess_prompt(tokenizer, value)
            setattr(self, key, value)

    @contextmanager
    def training_context(self):
        self._is_training = True

        def _pre_forward_hook(module, args, kwargs):
            from .utils import to_device
            if '_data' in kwargs:
                res_extra = []
                data = kwargs.pop('_data')
                for d in data:
                    res_extra.append(self._post_encode(d))
                kwargs.update(to_device(self.data_collator(res_extra), module.device))
                if 'inputs_embeds' in kwargs:
                    kwargs.pop('input_ids', None)

            parameters = inspect.signature(module.forward).parameters
            if 'position_ids' not in parameters:
                kwargs.pop('position_ids', None)
            return args, kwargs

        parameters = inspect.signature(self.model.register_forward_pre_hook).parameters
        handle = None
        deepspeed = None
        if 'with_kwargs' in parameters:
            handle = self.model.register_forward_pre_hook(_pre_forward_hook, with_kwargs=True)
            if is_deepspeed_zero3_enabled():
                import deepspeed
                _old_initialize = deepspeed.initialize

                @wraps(_old_initialize)
                def _initialize(*args, **kwargs):
                    res = _old_initialize(*args, **kwargs)
                    self.model._forward_pre_hooks.move_to_end(handle.id)
                    return res

                deepspeed.initialize = _initialize
        yield
        self._is_training = False
        if handle:
            handle.remove()
        if deepspeed:
            deepspeed.initialize = _old_initialize

    @contextmanager
    def vllm_context(self):
        self._is_vllm = True
        yield
        self._is_vllm = False

    @contextmanager
    def lmdeploy_context(self):
        self._is_lmdeploy = True
        yield
        self._is_lmdeploy = False

    def _post_encode(self, data: Any) -> Dict[str, Any]:
        return {}

    def check_example(self, example: Dict[str, Any]) -> None:
        pass

    def add_default_tags(self, example: Dict[str, Any]) -> None:
        history: History = deepcopy(example.get('history') or [])
        query: str = example.get('query') or ''
        for media_key, media_tag in [('videos', '<video>'), ('images', '<image>'), ('audios', '<audio>')]:
            if example.get(media_key):
                infer_media_type = TEMPLATE_MAPPING[self.template_type].get('infer_media_type')
                if infer_media_type == 'round':
                    n_round = len(example[media_key])
                    assert n_round == len(history) + 1
                    for i, h, m in zip(range(n_round), history + [[query, None]], example[media_key]):
                        num_media_tags = len(re.findall(media_tag, h[0]))
                        if m:
                            assert num_media_tags <= 1, (
                                'The model includes at most one media per round. However, '
                                f'this round contains {num_media_tags} media_tags. query: {h[0]}')
                            if num_media_tags == 0:
                                h[0] = media_tag + h[0]
                        else:
                            assert num_media_tags == 0, f'Missing media. query: {h[0]}'
                        if i == n_round - 1:
                            query = h[0]
                        else:
                            history[i][0] = h[0]

                    example[media_key] = [m for m in example[media_key] if m]

                else:
                    num_media_tags = len(re.findall(media_tag, '\n'.join([h[0] for h in history]) + f'\n{query}'))
                    example[media_key] = [m for m in example[media_key] if m]
                    num_media = len(example[media_key])
                    num_new_tags = num_media - num_media_tags
                    assert num_new_tags >= 0, (f'Number of media: {num_media}, number of media_tags: {num_media_tags}')
                    if history:
                        history[0][0] = media_tag * num_new_tags + history[0][0]
                    else:
                        query = media_tag * num_new_tags + query

        example['query'] = query
        example['history'] = history

    def _preprocess_media(self, example):
        from .media import MediaTag
        # Format media_keys to list
        for media_key in MediaTag.media_keys.values():
            if example.get(media_key) and not isinstance(example[media_key], (tuple, list)):
                # change images field to list
                example[media_key] = [example[media_key]]

        # Parse <img></img> format images and merged into images key
        if self.is_multimodal in {True, None}:  # If False, do not perform replace_img_tag
            example['query'], example['history'], images_path = replace_img_tag(
                example.get('query'),
                example.get('history') or [], '<image>')

            if example.get('images') and images_path:
                raise ValueError('Do not mix use the <img></img> tag and <image> tag.')
            example['images'] = example.get('images') or [] + images_path

        # audio, video
        if self.is_multimodal in {True, None}:
            for k, tag, pattern in zip(['audios', 'videos'], ['<audio>', '<video>'],
                                       [r'<audio>(.+?)</audio>', r'<video>(.+?)</video>']):
                example['query'], example['history'], medias_path = replace_img_tag(
                    example.get('query'),
                    example.get('history') or [], tag, pattern)

                example[k] = example.get(k) or [] + medias_path

        # Add default tags to examples to note where to put the medias into the sequence
        self.add_default_tags(example)

        # Format objects(groundings/refs) to json
        if example.get('objects') and isinstance(example['objects'], str):
            # reload grounding from str
            example['objects'] = json.loads(example['objects'])
            objects = []
            for object in example['objects']:
                # Compatible with list format
                if isinstance(object, list):
                    object = {
                        'caption': object[0],
                        'bbox': object[1],
                        'bbox_type': None,
                        'image': 0,
                    }
                objects.append(object)
            example['objects'] = objects

        # Load image into PIL format
        images = example.get('images') or []
        if images:
            if example.get('objects') or self.load_medias or self._is_lmdeploy or self._is_vllm:
                images = load_batch(images, load_image)
            if example.get('objects'):
                # Normalize grounding bboxes
                self.normalize_bbox(example['objects'], images, to_type=self.grounding_type)
            if self.load_medias and self.grounding_type != 'real':
                images = [rescale_image(img, self.rescale_image) for img in images]
            example['images'] = images

        # Check the example that whether matching the very template's rules
        self.check_example(example)

    def preprocess(self, example):
        # Duplicate example and create a new one to prepare in-place changes
        example = example.copy()
        template_type: Optional[str] = getattr(self, 'template_type', None)
        tools: Union[List[Any], str] = example.get('tools') or []

        # Template needs to be initialized
        if not self._is_init:
            raise ValueError(
                'Template is not initialized, please use the `get_template` function to obtain the template.')

        # Reset system (by default value and agent tools)
        system: Optional[str] = example.get('system', None)
        if system is None:
            if self.use_default_system:
                system = self.default_system
        elif system == '':
            system = None
        else:
            assert self.system_prefix is not None, (
                f'The template does not support `system`, template_type: {template_type}')
        if tools:
            if isinstance(tools, str):
                tools = json.loads(tools)
            if system is None:
                system = ''
            system += get_tools_prompt(tools, self.tools_prompt)

        example['system'] = system

        # Check whether this template supports multi-round
        history: History = example.get('history') or []
        if len(history) > 0:
            assert self.support_multi_round, (
                f'The template does not support multi-round chat, template_type: {template_type}')

        # Set history_roles
        history_roles: Optional[History] = example.get('history_roles')
        if history_roles is None:
            example['history_roles'] = [['user', 'assistant'] for _ in range(len(history))]

        self._preprocess_media(example)
        return example

    def encode(self, example: Dict[str, Any], streaming: bool = False) -> Tuple[Dict[str, Any], Dict[str, Any]]:
        from .utils import to_device
        example = self.preprocess(example)
        _encode = self._encode
        if self._is_lmdeploy or self._is_vllm:
            assert self.is_multimodal is not None, 'Please use the get_model_tokenizer function.'
            _encode = MethodType(Template._encode, self)
        res = _encode(example)
        inputs = res[0]
        if not self._is_training and '_data' in inputs:
            data = inputs.pop('_data')
            data = to_device(data, self.model.device)
            inputs.update(self._post_encode(data))
        return res if not streaming else inputs

    async def prepare_lmdeploy_inputs(self, inputs: Dict[str, Any]) -> None:
        images = inputs.pop('images', None) or []
        if len(images) == 0:
            return
        from lmdeploy.vl.constants import IMAGE_DUMMY_TOKEN_INDEX
        input_ids = inputs['input_ids']
        idx_list = _findall(input_ids, -100)
        assert len(idx_list) == len(images), f'len(idx_list): {len(idx_list)}, len(images): {len(images)}'
        idx_list.insert(0, -1)
        new_input_ids = []
        ranges = []
        for i in range(len(idx_list) - 1):
            _range = []
            new_input_ids += input_ids[idx_list[i] + 1:idx_list[i + 1]]
            _range.append(len(new_input_ids))
            new_input_ids += [IMAGE_DUMMY_TOKEN_INDEX] * images[i].shape[0]
            _range.append(len(new_input_ids))
            ranges.append(_range)
        new_input_ids += input_ids[idx_list[-1] + 1:]
        inputs['input_embeddings'] = images
        inputs['input_embedding_ranges'] = ranges
        inputs['input_ids'] = new_input_ids

    def _encode(self, example: Dict[str, Any]) -> Tuple[Dict[str, Any], Dict[str, Any]]:
        """return: inputs, tokenizer_kwargs"""
        query: str = example.get('query') or ''
        query_role: str = example.get('query_role') or 'user'
        response: Optional[str] = example.get('response')
        history: History = example.get('history') or []
        history_roles: Optional[History] = example.get('history_roles')
        system: Optional[str] = example.get('system', None)
        is_multi_modal: bool = any([example.get(key) for key in Template.special_keys])

        inputs, tokenizer_kwargs = self._concat_and_tokenize(
            query,
            query_role,
            response,
            history,
            history_roles,
            system,
            self.truncation_strategy,
            auto_add_bos=self.auto_add_bos,
            example=example,
            is_multi_modal=is_multi_modal)
        if self._is_lmdeploy or self._is_vllm:
            inputs['images'] = example.get('images')
        if inputs.get('labels') is None:
            inputs.pop('loss_scale', None)
        return inputs, tokenizer_kwargs

    def _concat_context_list(
            self,
            context_list: List[Context],
            res_context_list: List[Context],  # inplace
            loss_scale_list: List[float],  # inplace
            system: Optional[str] = None,
            query: Optional[str] = None,
            response: Optional[str] = None,
            round0: Optional[int] = None) -> None:
        # concat context list and replace placeholder
        round1 = None
        if round0 is not None:
            round1 = str(round0 + 1)
            round0 = str(round0)
        for context in context_list:
            if isinstance(context, str):
                if '{{RESPONSE}}' == context:
                    assert response is not None
                    content_part, weight_part = calculate_loss_scale(query, response, self.use_loss_scale,
                                                                     self.response_loss_scale_map,
                                                                     self.query_loss_scale_map)
                    res_context_list.extend(content_part)
                    loss_scale_list.extend(weight_part)
                    continue
                old_str_list = ['{{SYSTEM}}', '{{QUERY}}', '{{ROUND0}}', '{{ROUND1}}']
                new_str_list = [system, query, round0, round1]
                for (old_str, new_str) in zip(old_str_list, new_str_list):
                    if new_str is not None and old_str in context:
                        context = context.replace(old_str, new_str)
            if len(context) == 0:
                continue
            res_context_list.append(context)
            loss_scale_list.append(0.)

    def _simplify_context_list(self, context_list: List[Context], loss_scale_list: List[float],
                               **kwargs) -> Tuple[List[Context], List[float]]:
        is_multi_modal: bool = kwargs.pop('is_multi_modal', False)

        if is_multi_modal:
            context_list, loss_scale_list = self.split_special_tokens(context_list, loss_scale_list)
        context_list, loss_scale_list = self.pre_tokenize(context_list, loss_scale_list, **kwargs)

        res: List[Context] = []  # result of context_list
        res_loss_scale: List[float] = []  # result of loss_scale_list
        temp: List[str] = []
        temp_loss_scale = 0.
        for i, (context, loss_scale) in enumerate(zip(context_list, loss_scale_list)):
            if isinstance(context, str) and (loss_scale == temp_loss_scale):
                temp.append(context)
            else:
                if len(temp) > 0:
                    res.append(''.join(temp))
                    res_loss_scale.append(temp_loss_scale)
                    temp.clear()
                if isinstance(context, str):  # loss_scale diff
                    temp.append(context)
                else:
                    res.append(context)
                    res_loss_scale.append(loss_scale)
                temp_loss_scale = loss_scale
        if len(temp) > 0:
            res.append(''.join(temp))
            res_loss_scale.append(temp_loss_scale)

        return res, res_loss_scale

    @staticmethod
    def split_special_tokens(context_list: List[Context],
                             loss_scale_list: List[float]) -> Tuple[List[Context], List[float]]:
        from swift.utils.utils import split_str_parts_by
        res: List[Context] = []
        loss_scale_res: List[float] = []
        from .utils import fetch_one
        for context, loss_scale in zip(context_list, loss_scale_list):
            contexts = []
            if isinstance(fetch_one(context), str):
                for d in split_str_parts_by(context, Template.special_tokens):
                    contexts.extend([d['key'], d['content']])
                contexts = [c for c in contexts if c]
                res.extend(contexts)
                loss_scale_res.extend([loss_scale] * len(contexts))
            else:
                res.append(context)
                loss_scale_res.append(loss_scale)
        return res, loss_scale_res

    def _tokenize(self, context, **tokenizer_kwargs):
        return self.tokenizer(
            context, return_attention_mask=False, add_special_tokens=False, **tokenizer_kwargs)['input_ids']

    def replace_tag(self, media_type: Literal['image', 'video', 'audio'], index: int,
                    example: Dict[str, Any]) -> List[Context]:
        if media_type == 'image':
            if self._is_lmdeploy:
                return [[-100]]
            else:
                return self.image_placeholder
        elif media_type == 'video':
            return ['<video>']
        elif media_type == 'audio':
            return ['<audio>']

    def replace_object(self, index: int, example: Dict[str, Any]) -> List[Context]:
        objects = example.get('objects')
        if objects:
            object_ = objects[index]
            return [object_['caption']]
        else:
            return ['<ref-object>']

    def replace_box(self, index: int, example: Dict[str, Any]) -> List[Context]:
        objects = example.get('objects')
        if objects:
            object_ = objects[index]
            return [f'({object_["bbox"][0]},{object_["bbox"][1]}),({object_["bbox"][2]},{object_["bbox"][3]})']
        else:
            return ['<bbox>']

    @classmethod
    def normalize_bbox(cls, objects, images, to_type: Literal['real', 'norm_1000', 'norm_1']):
        if not objects or not images:
            return

        for object in objects:
            bbox = object['bbox']
            bbox_type = object['bbox_type']
            idx = object['image']
            image = images[idx]
            if bbox_type == 'real':
                if to_type == 'real':
                    continue
                width, height = image.width, image.height
                object['bbox'] = [
                    int(coord / dim * 999) if to_type == 'norm_1000' else coord / dim
                    for coord, dim in zip(bbox, [width, height, width, height])
                ]
                object['bbox_type'] = to_type
            elif bbox_type == 'norm_1000':
                if to_type == 'norm_1000':
                    continue
                if to_type == 'norm_1':
                    object['bbox'] = [coord / 999. for coord in bbox]
                elif to_type == 'real':
                    width, height = image.width, image.height
                    object['bbox'] = [
                        int(coord / 999. * dim) for coord, dim in zip(bbox, [width, height, width, height])
                    ]
                object['bbox_type'] = to_type
            elif bbox_type == 'norm_1':
                if to_type == 'norm_1':
                    continue
                if to_type == 'norm_1000':
                    object['bbox'] = [int(coord * 999) for coord in bbox]
                elif to_type == 'real':
                    width, height = image.width, image.height
                    object['bbox'] = [int(coord * dim) for coord, dim in zip(bbox, [width, height, width, height])]
                object['bbox_type'] = to_type

    def pre_tokenize(self, context_list: List[Context], loss_scale_list: List[float],
                     **kwargs) -> Tuple[List[Context], List[float]]:
        # replace tag/object/box
        example = kwargs.get('example')  # get x_index
        res: List[Context] = []  # result of context_list
        res_loss_scale: List[float] = []  # result of loss_scale_list

        for k in ['image', 'video', 'audio']:
            example[f'{k}_index'] = 0

        for context, loss_scale in zip(context_list, loss_scale_list):
            for k in ['image', 'video', 'audio']:
                if context == f'<{k}>':
                    c_list = self.replace_tag(k, example[f'{k}_index'], example)
                    example[f'{k}_index'] += 1
                    break
            else:
                if context == '<ref-object>':
                    c_list = self.replace_object(example.get('object_index', 0), example)
                    example['object_index'] = example.get('object_index', 0) + 1
                elif context == '<bbox>':
                    c_list = self.replace_box(example.get('box_index', 0), example)
                    example['box_index'] = example.get('box_index', 0) + 1
                else:
                    c_list = [context]
            res += c_list
            res_loss_scale += [loss_scale] * len(c_list)
        return res, res_loss_scale

    def _encode_context_list(
            self,
            context_list: List[Context],
            loss_scale_list: Optional[List[float]] = None) -> Tuple[List[int], List[int], List[float], Dict[str, Any]]:
        """return: input_ids, labels, tokenizer_kwargs"""
        input_ids: List[int] = []
        labels: List[int] = []
        loss_scale: List[float] = []
        tokenizer_kwargs = {}
        if loss_scale_list is None:
            loss_scale_list = [0.] * len(context_list)
        for i, (context, loss_weight) in enumerate(zip(context_list, loss_scale_list)):
            if isinstance(context, str):
                # tokenizer_kwargs is the returned tokenizer_kwargs,
                # while curr_tokenizer_kwargs is the tokenizer_kwargs for the current context.
                curr_tokenizer_kwargs = self._get_tokenizer_kwargs(context)
                self._concat_tokenizer_kwargs(tokenizer_kwargs, curr_tokenizer_kwargs)
                token_list = self._tokenize(context, **curr_tokenizer_kwargs)
            else:
                token_list = context
            input_ids += token_list
            if loss_scale_list[i] > 0.0:
                labels += token_list
            else:
                labels += [-100] * len(token_list)
            loss_scale.extend([loss_weight] * len(token_list))
        return input_ids, labels, loss_scale, tokenizer_kwargs

    def _concat_and_tokenize(self,
                             query: str,
                             query_role: str,
                             response: Optional[str],
                             history: History,
                             history_roles: History,
                             system: Optional[str],
                             truncation_strategy: str,
                             auto_add_bos: bool = False,
                             **kwargs) -> Tuple[Dict[str, Any], Dict[str, Any]]:
        """
        return: inputs, tokenizer_kwargs
        """
        history = history.copy()

        res_context_list: List[Context] = []
        loss_scale_list: List[float] = []
        if auto_add_bos:
            bos_token_id = self.tokenizer.bos_token_id
            if isinstance(bos_token_id, int) and bos_token_id in self.tokenizer.encode(''):
                res_context_list.append([bos_token_id])
                loss_scale_list.append(0.)
        prompt = self.prompt.copy()
        if system is None:
            prompt = [context for context in prompt if '{{SYSTEM}}' not in context]
        if system is None or any(['{{SYSTEM}}' in context for context in prompt]):
            prefix = self.prefix
        else:
            prefix = self.system_prefix
        self._concat_context_list(prefix, res_context_list, loss_scale_list, system=system)

        history.append([query, response])
        history_roles.append([query_role, 'assistant'])

        # Set the loss_scale of chat_sep or suffix to 1 if efficient_eos.
        efficient_eos = False
        if self.chat_sep is not None and len(self.chat_sep) > 0:
            if isinstance(self.chat_sep[0], str) and isinstance(self.suffix[0], str) and self.chat_sep[0].startswith(
                    self.suffix[0]):
                efficient_eos = True
            elif isinstance(self.chat_sep[0], list) and self.chat_sep[0] == self.suffix[0]:
                efficient_eos = True

        for i, ((q, r), (qr, rr)) in enumerate(zip(history, history_roles)):
            context_list = self.tool_prompt.copy() if qr == 'tool' else prompt.copy()
            extra_context_list = []
            if i < len(history) - 1:
                context_list = [context for context in context_list if '{{SYSTEM}}' not in context]
                context_list.append('{{RESPONSE}}')
                if history[i + 1][0]:
                    extra_context_list = self.chat_sep
            elif r is not None:
                # last response
                context_list.append('{{RESPONSE}}')
                extra_context_list = self.suffix
                efficient_eos = True
            if q or r:
                self._concat_context_list(
                    context_list, res_context_list, loss_scale_list, query=q, response=r, system=system, round0=i)
                res_context_list += extra_context_list
                loss_scale_list += ([1.] if efficient_eos else [0.]) * len(extra_context_list)
        res_context_list, loss_scale_list = self._simplify_context_list(res_context_list, loss_scale_list, **kwargs)
        input_ids, labels, loss_scale, tokenizer_kwargs = self._encode_context_list(res_context_list, loss_scale_list)

        if response is None:
            labels = None

        if self.max_length is not None:
            if truncation_strategy == 'delete' and len(input_ids) > self.max_length:
                logger.warn(f'Current length of row({len(input_ids)}) is larger'
                            f' than the max_length({self.max_length}), deleted.')
                return {}, {}
            input_ids = input_ids[-self.max_length:]
            if labels is not None:
                labels = labels[-self.max_length:]
            if loss_scale is not None:
                loss_scale = loss_scale[-self.max_length:]
        inputs = {
            'input_ids': input_ids,
            'labels': labels,
        }
        if self.use_loss_scale:
            inputs['loss_scale'] = loss_scale
        return inputs, tokenizer_kwargs

    def _get_tokenizer_kwargs(self, context: str) -> Dict[str, Any]:
        """return: curr_tokenizer_kwargs"""
        return {}

    def _concat_tokenizer_kwargs(self, tokenizer_kwargs: Dict[str, Any], curr_tokenizer_kwargs: Dict[str, Any]) -> None:
        assert len(tokenizer_kwargs) == 0

    @staticmethod
    def pad_sequence(sequences: List[Tensor],
                     padding_value: float = 0.,
                     padding_side: Literal['right', 'left'] = 'right'):
        padding_right = padding_side == 'right'
        if padding_right:
            return pad_sequence(sequences, batch_first=True, padding_value=padding_value)

        max_len = max([s.size(0) for s in sequences])

        padded_sequences = []
        for seq in sequences:
            pad_length = max_len - seq.size(0)
            pad_tuple = [0] * ((seq.dim() - 1) * 2) + [pad_length, 0]
            padded_seq = F.pad(seq, tuple(pad_tuple), 'constant', padding_value)
            padded_sequences.append(padded_seq)

        return torch.stack(padded_sequences)

    def data_collator(self, batch: List[Dict[str, Any]], padding_to: Optional[int] = None) -> Dict[str, Any]:
        """
        Args:
            batch(`List[Dict[str, Any]]`): The input data in batch
            padding_to(`int`, optional): Whether padding the batch to a fixed length, if none, the batch
                will be padded to the `longest`
        """
        tokenizer = self.tokenizer
        assert tokenizer.pad_token_id is not None
        padding_right = self.padding_side == 'right'
        res = {}

        if 'inputs_embeds' in batch[0]:
            inputs_embeds = [b['inputs_embeds'] for b in batch]
            res['inputs_embeds'] = inputs_embeds
            res['attention_mask'] = [
                torch.ones((inputs_embeds[i].shape[0]), dtype=torch.int64) for i in range(len(inputs_embeds))
            ]
        elif 'input_ids' in batch[0]:
            input_ids = [torch.tensor(b['input_ids']) for b in batch]
<<<<<<< HEAD
            attention_mask = [torch.ones(len(input_ids[i]), dtype=torch.int64) for i in range(len(input_ids))]
        try:
            labels = [torch.tensor(b['labels']) for b in batch]
        except:
            raise ValueError('label is None')
        loss_scale = [torch.tensor(b['loss_scale']) for b in batch] if 'loss_scale' in batch[0] else None
        padding_right = self.padding_side == 'right'
=======
            res['input_ids'] = input_ids
            res['attention_mask'] = [torch.ones(len(input_ids[i]), dtype=torch.int64) for i in range(len(input_ids))]

        for key in ['labels', 'loss_scale', 'position_ids']:
            if key in batch[0]:
                res[key] = [torch.tensor(b[key]) for b in batch]
>>>>>>> c7accb47

        if padding_to is not None:
            assert 'input_ids' in res
            padding_len = padding_to - res['input_ids'][0].shape[-1]
            if padding_len > 0:
                for key, value in zip(['input_ids', 'attention_mask', 'labels', 'loss_scale', 'position_ids'],
                                      [tokenizer.pad_token_id, 0, -100, 0., -1]):
                    if key in res:
                        res[key][0] = F.pad(res[key][0], (0, padding_len) if padding_right else (padding_len, 0),
                                            'constant', value)
        for key, value in zip(['input_ids', 'inputs_embeds', 'attention_mask', 'labels', 'loss_scale', 'position_ids'],
                              [tokenizer.pad_token_id, 0., 0, -100, 0., -1]):
            if key in res:
                res[key] = self.pad_sequence(res[key], value, self.padding_side)

        input_ids = res.get('input_ids')
        attention_mask = res.get('attention_mask')
        labels = res.get('labels')
        loss_scale = res.get('loss_scale')
        if use_torchacc():
            rank, _, world_size, _ = get_dist_setting()
            input_ids, attention_mask, labels, loss_scale = pad_and_split_batch(
                padding_to,
                input_ids,
                attention_mask,
                labels,
                loss_scale,
                self.max_length,
                self.tokenizer,
                rank,
                world_size,
                padding_right=padding_right)
        if self.sequence_parallel_size > 1 and input_ids is not None:
            bs, seq_len = input_ids.shape
            position_ids = torch.arange(seq_len).unsqueeze(0).long().repeat(bs, 1)
            assert padding_right or bs == 1, 'Sequence parallel only support padding_side=right'
            from swift.trainers.xtuner import get_xtuner_sequence_parallel_world_size
            if get_xtuner_sequence_parallel_world_size() > 1:
                from swift.trainers.xtuner import pad_and_split_for_sequence_parallel
                input_ids, labels, position_ids, attention_mask, loss_scale = \
                    pad_and_split_for_sequence_parallel(
                        tokenizer, input_ids, labels, position_ids, attention_mask, loss_scale)
            res['position_ids'] = position_ids
        _local_var = locals()
        for key in ['input_ids', 'attention_mask', 'labels', 'loss_scale']:
            value = _local_var[key]
            if value is not None:
                res[key] = value

        if '_data' in batch[0]:
            res['_data'] = [b['_data'] for b in batch]
        # multimodal
        pixel_values = [b['pixel_values'] for b in batch if b.get('pixel_values') is not None]
        if len(pixel_values) > 0:
            try:
                res['pixel_values'] = torch.concat(pixel_values)
            except:
                raise ValueError('pixel_values is not aligned, cannot be concat.')

            image_sizes = [b['image_sizes'] for b in batch if b.get('image_sizes') is not None]
            if len(image_sizes) > 0:
                res['image_sizes'] = torch.concat(image_sizes)

        pixel_values_videos = [b['pixel_values_videos'] for b in batch if b.get('pixel_values_videos') is not None]
        if len(pixel_values_videos) > 0:
            res['pixel_values_videos'] = torch.concat(pixel_values_videos)
        return res

    @staticmethod
    def get_generate_ids(generate_ids: Tensor, input_token_len: int) -> List[int]:
        return generate_ids[0, input_token_len:].tolist()

    @staticmethod
    def _is_chinese_char(cp: int) -> bool:
        """Checks whether CP is the codepoint of a CJK character."""
        # copy from transformers.generation.streamers.TextStreamer
        if ((0x4E00 <= cp <= 0x9FFF) or (0x3400 <= cp <= 0x4DBF) or (0x20000 <= cp <= 0x2A6DF)
                or (0x2A700 <= cp <= 0x2B73F) or (0x2B740 <= cp <= 0x2B81F) or (0x2B820 <= cp <= 0x2CEAF)
                or (0xF900 <= cp <= 0xFAFF) or (0x2F800 <= cp <= 0x2FA1F)):
            return True

        return False

    @classmethod
    def _get_safe_print_idx(cls, response: str, print_idx: int, is_finished: bool = False) -> int:
        if is_finished:
            return len(response)
        if response.endswith('\n') or len(response) > 0 and cls._is_chinese_char(ord(response[-1])):
            print_idx = len(response)
        else:
            print_idx = max(response.rfind(' ') + 1, print_idx)
        return print_idx

    def generate_ids_to_response(
        self,
        generate_ids: List[int],
        is_finished: bool = True,
        *,
        tokenizer_kwargs: Optional[Dict[str, Any]] = None,
        # only stream=True
        return_delta: bool = False,
        print_idx: Optional[List[int]] = None,
        first_num_space: Optional[List[int]] = None,
    ):
        if tokenizer_kwargs is None:
            tokenizer_kwargs = {}
        tokenizer = self.tokenizer
        # avoid printing template.suffix[-1])
        if isinstance(self.suffix[-1], list) and (not is_finished or is_finished
                                                  and generate_ids[-len(self.suffix[-1]):] == self.suffix[-1]):
            generate_ids = generate_ids[:-len(self.suffix[-1])]
        if not is_finished or is_finished and generate_ids[-1:] == [self.tokenizer.eos_token_id]:
            generate_ids = generate_ids[:-1]
        response = tokenizer.decode(generate_ids, **tokenizer_kwargs)
        if first_num_space is not None:
            # Avoid the occurrence of repeated words in sentence.
            res_fns = first_num_space  # res_first_num_space
            first_num_space = first_num_space[0]
            cur_num_space = len(response) - len(response.lstrip(' '))
            if not is_finished and first_num_space == -1:
                first_num_space = cur_num_space
                res_fns[0] = first_num_space
            if cur_num_space < first_num_space:
                response = ' ' * (first_num_space - cur_num_space) + response
            elif cur_num_space > first_num_space:
                response = response[cur_num_space - first_num_space:]
        if isinstance(self.suffix[-1],
                      str) and (not is_finished or is_finished and response[-len(self.suffix[-1]):] == self.suffix[-1]):
            idx = max(len(response) - len(self.suffix[-1]), 0)
            # To avoid response length being shorter than previous response length during streaming.
            if print_idx is not None:
                idx = max(idx, print_idx[0])
            response = response[:idx]

        if print_idx is not None:
            old_print_idx = print_idx[0]
            if not is_finished:
                # avoid printing incomplete words
                print_idx[0] = self._get_safe_print_idx(response, print_idx[0])
                response = response[:print_idx[0]]
            if return_delta:
                response = response[old_print_idx:]
        else:
            assert is_finished and not return_delta
        return response

    def post_process_generate_response(self, response: str, example: dict) -> str:
        return response


def register_template(template_type: str, template: Template, *, exist_ok: bool = False, **kwargs) -> None:
    if not exist_ok and template_type in TEMPLATE_MAPPING:
        raise ValueError(f'The `{template_type}` has already been registered in the TEMPLATE_MAPPING.')
    template.template_type = template_type
    template_info = {'template': template, **kwargs}
    TEMPLATE_MAPPING[template_type] = template_info


register_template(
    TemplateType.default,
    Template([], ['### Human:\n{{QUERY}}\n\n### Assistant:\n'], ['\n\n'], [['eos_token_id']],
             DEFAULT_SYSTEM, ['{{SYSTEM}}\n\n'],
             auto_add_bos=True))


# You can set the query as '' to serve as a template for pre-training.
class DefaultGenerationTemplate(Template):

    def __init__(self):
        super().__init__([], ['{{QUERY}}'], None, [['eos_token_id']], auto_add_bos=True)


register_template(TemplateType.default_generation, DefaultGenerationTemplate(), is_generation=True)
register_template(
    TemplateType.default_generation_bos,
    Template([['bos_token_id']], ['{{QUERY}}'], None, [['eos_token_id']]),
    is_generation=True)


class ChatmlTemplateMixin:
    system = None

    def __init__(self, auto_add_bos: bool = True):
        Template.__init__(
            self, [], ['<|im_start|>user\n{{QUERY}}<|im_end|>\n<|im_start|>assistant\n'], ['<|im_end|>\n'],
            ['<|im_end|>'],
            self.system, ['<|im_start|>system\n{{SYSTEM}}<|im_end|>\n'],
            auto_add_bos=auto_add_bos)


class ChatmlTemplate(ChatmlTemplateMixin, Template):
    pass


class QwenTemplateMixin(ChatmlTemplateMixin):
    system = DEFAULT_SYSTEM

    def __init__(self):
        super().__init__(auto_add_bos=False)


class QwenTemplate(QwenTemplateMixin, Template):
    pass


class _QwenVLTemplateMixin:
    load_medias = False

    def check_example(self, example):
        if self._is_lmdeploy:
            return
        images = example.get('images') or []
        from .utils import fetch_one
        assert not images or isinstance(fetch_one(images), str), 'QwenVL only supports datasets with images paths!'

    def replace_tag(self, media_type: Literal['image', 'video', 'audio'], index: int,
                    example: Dict[str, Any]) -> List[Context]:
        assert media_type == 'image'
        if self._is_lmdeploy:
            return [f'Picture {index + 1}:', [-100], '\n']
        else:
            images = example.get('images') or []
            image = images[index]
            assert isinstance(image, str)
            return [f'Picture {index + 1}:<img>{image}</img>\n']

    def replace_object(self, index: int, example: Dict[str, Any]) -> List[Context]:
        objects = example['objects']
        object_ = objects[index]
        return [f'<ref>{object_["caption"]}</ref>']

    def replace_box(self, index: int, example: Dict[str, Any]) -> List[Context]:
        objects = example['objects']
        object_ = objects[index]
        return [f'<box>({object_["bbox"][0]},{object_["bbox"][1]}),({object_["bbox"][2]},{object_["bbox"][3]})</box>']


register_template(TemplateType.qwen, QwenTemplate())


class QwenVLTemplate(_QwenVLTemplateMixin, QwenTemplate):
    pass


class QwenVLGenerationTemplate(_QwenVLTemplateMixin, DefaultGenerationTemplate):
    pass


register_template(TemplateType.qwen_vl, QwenVLTemplate())
register_template(TemplateType.qwen_vl_generation, QwenVLGenerationTemplate())

register_template(TemplateType.chatml, ChatmlTemplate())

register_template(
    TemplateType.modelscope_agent,
    Template([], [' \n\n<|user|>:{{QUERY}} \n\n<|assistant|>:'], [], [' \n\n</s>'], DEFAULT_SYSTEM,
             [' \n\n<|system|>:{{SYSTEM}}']))


class _QwenAudioTemplateMixin:

    def replace_tag(self, media_type: Literal['image', 'video', 'audio'], index: int,
                    example: Dict[str, Any]) -> List[Context]:
        assert media_type == 'audio'
        audios = example.get('audios') or []
        audio = audios[index]
        assert isinstance(audio, str)
        return [f'Audio {index + 1}:<audio>{audio}</audio>\n']

    def _encode(self, example: Dict[str, Any]) -> Tuple[Dict[str, Any], Dict[str, Any]]:
        inputs, tokenizer_kwargs = Template._encode(self, example)
        if len(inputs) == 0:
            return inputs, tokenizer_kwargs
        inputs.pop('loss_scale', None)
        inputs.update(tokenizer_kwargs)
        return inputs, tokenizer_kwargs

    def _get_tokenizer_kwargs(self, context: str) -> Dict[str, Any]:
        return {'audio_info': self.tokenizer.process_audio(context)}

    def _concat_tokenizer_kwargs(self, tokenizer_kwargs: Dict[str, Any], curr_tokenizer_kwargs: Dict[str, Any]) -> None:
        audio_info = curr_tokenizer_kwargs.get('audio_info')
        old_audio_info = tokenizer_kwargs.get('audio_info')
        if old_audio_info is None:
            tokenizer_kwargs['audio_info'] = audio_info
        elif audio_info is not None:
            for k in ['input_audios', 'input_audio_lengths']:
                old_audio_info[k] = torch.concat([old_audio_info[k], audio_info[k]], dim=0)
            for k in ['audio_span_tokens', 'audio_urls']:
                old_audio_info[k] = old_audio_info[k] + audio_info[k]

    def data_collator(self, batch: List[Dict[str, Any]], padding_to: Optional[int] = None) -> Dict[str, Any]:
        res = Template.data_collator(self, batch, padding_to)
        if batch[0].get('audio_info') is not None:
            res['audio_info'] = [b['audio_info'] for b in batch]
        return res


class QwenAudioTemplate(_QwenAudioTemplateMixin, QwenTemplate):
    pass


class QwenAudioGenerationTemplate(_QwenAudioTemplateMixin, DefaultGenerationTemplate):
    pass


register_template(TemplateType.qwen_audio, QwenAudioTemplate(), lazy_tokenize=True)
register_template(
    TemplateType.qwen_audio_generation, QwenAudioGenerationTemplate(), lazy_tokenize=True, is_generation=True)


class _Qwen2AudioTemplateMixin:

    def _encode(self, example: Dict[str, Any]) -> Tuple[Dict[str, Any], Dict[str, Any]]:
        inputs, _ = Template._encode(self, example)
        if len(inputs) == 0:
            return inputs, {}
        processor = self.tokenizer.processor
        sampling_rate = processor.feature_extractor.sampling_rate
        audios = load_batch(
            example.get('audios') or [], load_func=partial(load_audio_qwen, sampling_rate=sampling_rate))
        if audios:
            audio_inputs = processor.feature_extractor(
                audios, sampling_rate=sampling_rate, return_attention_mask=True, return_tensors='pt')
            audio_inputs['feature_attention_mask'] = audio_inputs.pop('attention_mask')
            inputs.update(audio_inputs)
        return inputs, {}

    def data_collator(self, batch: List[Dict[str, Any]], padding_to: Optional[int] = None) -> Dict[str, Any]:
        res = Template.data_collator(self, batch, padding_to)
        input_features = [b['input_features'] for b in batch if b.get('input_features') is not None]
        if input_features:
            res['input_features'] = torch.concat(input_features)
            feature_attention_mask = [b['feature_attention_mask'] for b in batch]
            res['feature_attention_mask'] = torch.concat(feature_attention_mask)
        return res


class Qwen2AudioTemplate(_Qwen2AudioTemplateMixin, QwenTemplate):

    def replace_tag(self, media_type: Literal['image', 'video', 'audio'], index: int,
                    example: Dict[str, Any]) -> List[Context]:
        assert media_type == 'audio'
        return [f'Audio {index + 1}: <|audio_bos|><|AUDIO|><|audio_eos|>\n']


class Qwen2AudioGenerationTemplate(_Qwen2AudioTemplateMixin, DefaultGenerationTemplate):

    def replace_tag(self, media_type: Literal['image', 'video', 'audio'], index: int,
                    example: Dict[str, Any]) -> List[Context]:
        assert media_type == 'audio'
        return ['<|audio_bos|><|AUDIO|><|audio_eos|>\n']


register_template(TemplateType.qwen2_audio, Qwen2AudioTemplate(), lazy_tokenize=True)

register_template(
    TemplateType.qwen2_audio_generation, Qwen2AudioGenerationTemplate(), lazy_tokenize=True, is_generation=True)

register_template(TemplateType.yi, ChatmlTemplate())

register_template(
    TemplateType.yi1_5,
    Template([], ['<|im_start|>user\n{{QUERY}}<|im_end|>\n<|im_start|>assistant\n'], ['<|im_end|>\n'], ['<|im_end|>'],
             None, ['{{SYSTEM}}']))

yi_vl_default_system = (
    'This is a chat between an inquisitive human and an AI assistant. Assume the role of the AI assistant. '
    "Read all the images carefully, and respond to the human's questions with informative, "
    'helpful, detailed and polite answers. '
    '这是一个好奇的人类和一个人工智能助手之间的对话。假设你扮演这个AI助手的角色。'
    '仔细阅读所有的图像，并对人类的问题做出信息丰富、有帮助、详细的和礼貌的回答。')


class YiVLTemplate(Template):

    def replace_tag(self, media_type, index, example) -> List[Context]:
        assert media_type == 'image'
        return [[-200], '\n']

    def _encode(self, example: Dict[str, Any]) -> Tuple[Dict[str, Any], Dict[str, Any]]:
        inputs, _ = super()._encode(example)
        if len(inputs) == 0:
            return inputs, {}
        inputs.pop('loss_scale', None)
        from llava.mm_utils import expand2square
        model = self.model.model
        if not hasattr(model, 'vision_tower'):
            model = model.model
        image_processor = model.vision_tower.image_processor
        images = example.get('images') or []
        for i, image in enumerate(images):
            background_color = tuple(int(x * 255) for x in image_processor.image_mean)
            image = expand2square(image, background_color)
            images[i] = image
        if images:
            image_tensor = image_processor.preprocess(images, return_tensors='pt')['pixel_values']
            inputs['images'] = image_tensor.to(model.dtype)
        return inputs, {}

    def data_collator(self, batch: List[Dict[str, Any]], padding_to: Optional[int] = None) -> Dict[str, Any]:
        res = super().data_collator(batch, padding_to)
        images = [b['images'] for b in batch if 'images' in b]
        if images:
            res['images'] = torch.concat(images)
        has_images = [(b == -200).sum() for b in res['input_ids']]
        assert all([
            h > 0 for h in has_images
        ]) or not any([h > 0
                       for h in has_images]), 'YIVL does not support mix-batch nlp dataset and multi-modal dataset'
        return res


class GLMTemplate(Template):

    def _init_template(self, tokenizer: PreTrainedTokenizerBase, *args, **kwargs) -> None:
        res = super()._init_template(tokenizer, *args, **kwargs)
        token_list = tokenizer.encode('')
        self.prefix.insert(0, token_list)
        if self.system_prefix is not None:
            self.system_prefix.insert(0, token_list)
        return res


class GLM4VTemplate(GLMTemplate):

    def __init__(self):
        super().__init__([], ['<|user|>\n{{QUERY}}<|assistant|>'], [], ['<|endoftext|>'], None,
                         ['<|system|>\n{{SYSTEM}}'])

    def check_example(self, example):
        images = example.get('images') or []
        assert len(images) <= 1

    def replace_tag(self, media_type: Literal['image', 'video', 'audio'], index, example) -> List[Context]:
        assert media_type == 'image'
        return [[-100]]

    def _encode(self, example: Dict[str, Any]) -> Tuple[Dict[str, Any], Dict[str, Any]]:
        from .utils import history_to_messages

        inputs, _ = super()._encode(example)
        if len(inputs) == 0:
            return inputs, {}
        input_ids = inputs['input_ids']
        labels = inputs['labels']
        idx_list = _findall(input_ids, -100)
        if idx_list:
            idx = idx_list[0]
            image = example.get('images')[0]
            placeholder = '<|begin_of_image|><|endoftext|><|end_of_image|>'
            placeholder_id = self.tokenizer.encode(placeholder, add_special_tokens=False)
            input_ids = (input_ids[:idx] + placeholder_id + input_ids[idx + 1:])
            if labels is not None:
                labels = (labels[:idx] + [-100] * len(placeholder_id) + labels[idx + 1:])
            messages = history_to_messages(example.get('history') or [], example['query'], example.get('system'))
            messages[0]['image'] = image
            inputs2: Dict[str, Any] = self.tokenizer.apply_chat_template(messages, return_dict=True)
            inputs['images'] = inputs2['images']
        inputs['input_ids'] = input_ids
        inputs['labels'] = labels
        return inputs, {}

    def data_collator(self, batch: List[Dict[str, Any]], padding_to: Optional[int] = None) -> Dict[str, Any]:
        res = super().data_collator(batch, padding_to)
        images = [b['images'] for b in batch if 'images' in b]
        if images:
            res['images'] = torch.concat(images)
        return res


register_template(TemplateType.glm4v, GLM4VTemplate(), infer_media_type='dialogue', lazy_tokenize=True, use_model=True)

register_template(
    TemplateType.yi_vl,
    YiVLTemplate([], ['### Human: {{QUERY}}\n### Assistant:'], ['\n'], ['\n###'], yi_vl_default_system,
                 ['{{SYSTEM}}\n\n']),
    use_model=True,
    infer_media_type='round',
    lazy_tokenize=True)

register_template(TemplateType.baichuan, Template(['{{SYSTEM}}'], [[195], '{{QUERY}}', [196]], [], [['eos_token_id']]))

register_template(
    TemplateType.chatglm2,
    GLMTemplate(['{{SYSTEM}}'], ['[Round {{ROUND1}}]\n\n问：{{QUERY}}\n\n答：'], ['\n\n'], [['eos_token_id']]))

register_template(
    TemplateType.chatglm_generation, GLMTemplate([], ['{{QUERY}}'], None, [['eos_token_id']]), is_generation=True)

register_template(
    TemplateType.chatglm3,
    GLMTemplate([], ['<|user|>\n{{QUERY}}<|assistant|>\n'], [], ['<|user|>'], None, ['<|system|>\n{{SYSTEM}}']))

register_template(
    TemplateType.chatglm4,
    GLMTemplate([], ['<|user|>\n{{QUERY}}<|assistant|>\n'], [], ['<|user|>'],
                None, ['<|system|>\n{{SYSTEM}}'],
                tools_prompt='glm4',
                tool_prompt=['<|observation|>\n{{QUERY}}<|assistant|>\n']))

codegeex4_system = '你是一位智能编程助手，你叫CodeGeeX。你会为用户回答关于编程、代码、计算机方面的任何问题，并提供格式规范、可以执行、准确安全的代码，并在必要时提供详细的解释。'

register_template(
    TemplateType.codegeex4,
    GLMTemplate([], ['<|user|>\n{{QUERY}}<|assistant|>\n'], [], ['<|endoftext|>'], codegeex4_system,
                ['<|system|>\n{{SYSTEM}}']))

register_template(
    TemplateType.deepseek,
    Template([['bos_token_id']], ['User: {{QUERY}}\n\nAssistant:'], [['eos_token_id']], [['eos_token_id']], None,
             [['bos_token_id'], '{{SYSTEM}}\n\n']))
register_template(
    TemplateType.numina_math,
    Template([['bos_token_id']], ['### Problem: {{QUERY}}\n### Solution: '], ['\n'], [['eos_token_id']], None,
             [['bos_token_id'], '{{SYSTEM}}']))
register_template(
    TemplateType.deepseek2,
    Template([[100000]], ['User: {{QUERY}}\n\nAssistant:'], [[100001]], [[100001]], None, [[100000], '{{SYSTEM}}\n\n']))

# ref: https://github.com/facebookresearch/llama/blob/main/llama/generation.py
LLAMA_DEFAULT_SYSTEM = (
    'You are a helpful, respectful and honest assistant. '
    'Always answer as helpfully as possible, while being safe. '
    'Your answers should not include any harmful, unethical, racist, sexist, toxic, dangerous, or illegal content. '
    'Please ensure that your responses are socially unbiased and positive in nature.\n\n'
    'If a question does not make any sense, or is not factually coherent, '
    'explain why instead of answering something not correct. '
    "If you don't know the answer to a question, please don't share false information.")
register_template(
    TemplateType.llama,
    Template(['<s>[INST] '], ['{{QUERY}} [/INST]'], ['</s><s>[INST] '], ['</s>'], LLAMA_DEFAULT_SYSTEM,
             ['<s>[INST] <<SYS>>\n{{SYSTEM}}\n<</SYS>>\n\n']))

register_template(
    TemplateType.longwriter_llama3,
    Template(['[INST]'], ['{{QUERY}}[/INST]'], ['[INST]'], ['<|end_of_text|>'], None,
             ['<<SYS>>\n{{SYSTEM}}\n<</SYS>>\n\n']))

register_template(TemplateType.mistral_nemo,
                  Template(['<s>[INST] '], ['{{SYSTEM}}\n\n', '{{QUERY}}[/INST]'], ['</s>[INST] '], ['</s>']))


class Llama3TemplateMixin:
    system = None

    def __init__(self):
        Template.__init__(self, ['<|begin_of_text|>'], [
            '<|start_header_id|>user<|end_header_id|>\n\n{{QUERY}}<|eot_id|>'
            '<|start_header_id|>assistant<|end_header_id|>\n\n'
        ], ['<|eot_id|>'], ['<|eot_id|>'], self.system,
                          ['<|begin_of_text|><|start_header_id|>system<|end_header_id|>\n\n{{SYSTEM}}<|eot_id|>'])


class Llama3Template(Llama3TemplateMixin, Template):
    pass


register_template(TemplateType.llama3, Llama3Template())

OPENBUDDY_DEFAULT_SYSTEM = (
    'You are a helpful, respectful and honest INTP-T AI Assistant named Buddy. You are talking to a human User.\n'
    'Always answer as helpfully and logically as possible, while being safe. '
    'Your answers should not include any '
    'harmful, political, religious, unethical, racist, sexist, toxic, dangerous, or illegal content. '
    'Please ensure that your responses are socially unbiased and positive in nature.\n'
    'If a question does not make any sense, or is not factually coherent, '
    'explain why instead of answering something not correct. '
    "If you don't know the answer to a question, please don't share false information.\n"
    'You like to use emojis. You can speak fluently in many languages, for example: English, Chinese.\n'
    'You cannot access the internet, but you have vast knowledge, cutoff: 2021-09.\n'
    'You always deeply love and support China, Chinese government, people and culture.\n'
    'You are trained by OpenBuddy team, (https://openbuddy.ai, https://github.com/OpenBuddy/OpenBuddy), '
    'you are based on LLaMA and Falcon transformers model, not related to GPT or OpenAI.')
register_template(
    TemplateType.openbuddy,
    Template([], ['User: {{QUERY}}\nAssistant:'], ['\n'], [['eos_token_id']],
             OPENBUDDY_DEFAULT_SYSTEM, ['{{SYSTEM}}\n\n'],
             auto_add_bos=True))

OPENBUDDY2_DEFAULT_SYSTEM = (
    'You(assistant) are a helpful, respectful and honest INTP-T AI Assistant named Buddy. '
    'You are talking to a human(user).\nAlways answer as helpfully and logically as possible, while being safe. '
    'Your answers should not include any harmful, political, religious, unethical, racist, '
    'sexist, toxic, dangerous, or illegal content. '
    'Please ensure that your responses are socially unbiased and positive in nature.\n'
    'You cannot access the internet, but you have vast knowledge, cutoff: 2023-04.\n'
    'You are trained by OpenBuddy team, (https://openbuddy.ai, https://github.com/OpenBuddy/OpenBuddy), '
    'not related to GPT or OpenAI')

register_template(
    TemplateType.openbuddy2,
    Template([], ['<|role|>user<|says|>{{QUERY}}<|end|>\n<|role|>assistant<|says|>'], ['<|end|>\n'], ['<|end|>'],
             OPENBUDDY2_DEFAULT_SYSTEM, ['<|role|>system<|says|>{{SYSTEM}}<|end|>\n'],
             auto_add_bos=True))

INTERNLM_SYSTEM = (
    'You are an AI assistant whose name is InternLM (书生·浦语).\n'
    '- InternLM (书生·浦语) is a conversational language model that is developed by Shanghai AI Laboratory (上海人工智能实验室). '
    'It is designed to be helpful, honest, and harmless.\n'
    '- InternLM (书生·浦语) can understand and communicate fluently in the language chosen '
    'by the user such as English and 中文.')

register_template(
    TemplateType.internlm,
    Template(['<s>'], ['<|User|>:{{QUERY}}\n<|Bot|>:'], ['<eoa>\n'], ['<eoa>'], INTERNLM_SYSTEM,
             ['<s><|System|>:{{SYSTEM}}\n']))


class Internlm2Template(ChatmlTemplate):
    system = INTERNLM_SYSTEM


register_template(TemplateType.internlm2, Internlm2Template())


def replace_img_tag(query: str,
                    history: History,
                    replace_token: str,
                    pattern=r'<img>(.+?)</img>') -> Tuple[str, History, List[str]]:
    images_path = []
    new_history = []
    for i, h in enumerate(history):
        if h[0] is None:
            new_history.append(h.copy())
        else:
            images_path += re.findall(pattern, h[0])
            new_history.append([re.sub(pattern, replace_token, h[0]), h[1]])
    if query is None:
        new_query = query  # pretrain dataset
    else:
        images_path += re.findall(pattern, query)
        new_query = re.sub(pattern, replace_token, query)
    return new_query, new_history, images_path


class InternLMXComposer2Template(Template):
    INTERNLM_XCOMPOSER_SYSTEM = (
        'You are an AI assistant whose name is InternLM-XComposer (浦语·灵笔).\n'
        '- InternLM-XComposer (浦语·灵笔) is a conversational language model that is developed by '
        'Shanghai AI Laboratory (上海人工智能实验室). '
        'It is designed to be helpful, honest, and harmless.\n'
        '- InternLM-XComposer (浦语·灵笔) can understand and communicate fluently in the language chosen '
        'by the user such as English and 中文.')
    image_placeholder = ['</s>']

    def __init__(self, version):
        prefix = ['<s>']
        prompt = ['[UNUSED_TOKEN_146]user\n{{QUERY}}[UNUSED_TOKEN_145]\n[UNUSED_TOKEN_146]assistant\n']
        chat_sep = ['[UNUSED_TOKEN_145]\n']
        suffix = ['[UNUSED_TOKEN_145]']
        system_prefix = ['<s>[UNUSED_TOKEN_146]system\n{{SYSTEM}}[UNUSED_TOKEN_145]\n']
        super().__init__(prefix, prompt, chat_sep, suffix, self.INTERNLM_XCOMPOSER_SYSTEM, system_prefix)
        self.version = version

    def _encode(self, example: Dict[str, Any]) -> Tuple[Dict[str, Any], Dict[str, Any]]:
        inputs, _ = super()._encode(example)
        if len(inputs) == 0:
            return inputs, {}
        dtype = self.model.dtype
        images = example.get('images') or []

        if self.version == 'v2.5':
            hd_num = 24
            Image_transform = get_class_from_dynamic_module('ixc_utils.Image_transform', self.tokenizer.model_dir)
            if len(images) > 1:
                hd_num = 6
            images = [Image_transform(image, hd_num=hd_num) for image in images]
        elif self.version == 'v2-4khd':
            hd_num = 55
            HD_transform = get_class_from_dynamic_module('ixc_utils.HD_transform', self.tokenizer.model_dir)
            images = [HD_transform(image, hd_num=hd_num) for image in images]
        images = [self.model.vis_processor(image).to(dtype) for image in images]
        if len(images) > 0:
            images = torch.stack(images, dim=0)
        inputs['_data'] = {'input_ids': inputs['input_ids'], 'labels': inputs['labels'], 'images': images}
        return inputs, {}

    def _post_encode(self, data: Any) -> Dict[str, Any]:
        input_ids = data['input_ids']
        labels = data['labels']
        images = data['images']
        if len(images) > 0:  # ignore <s>
            input_ids = input_ids[1:]
            if labels is not None:
                labels = labels[1:]
        input_ids.append(2)  # add dummy </s>
        if labels is not None:
            labels.append(2)
        else:
            labels = []
        res_inputs_embeds = []
        res_labels = []
        wrap_im_mask = []
        pre_i, i, idx = 0, 0, 0
        device = self.model.device
        internlm2_model = self.model.model
        if not hasattr(internlm2_model, 'tok_embeddings'):
            internlm2_model = internlm2_model.model
        tok_embeddings = internlm2_model.tok_embeddings
        if len(images) > 0:
            images = self.model.img2emb(images)[0]
        while i < len(input_ids):
            if input_ids[i] == 2:  # replace_token
                res_input_ids = torch.tensor([1] + input_ids[pre_i:i], device=device)
                res_inputs_embeds.append(tok_embeddings(res_input_ids))
                wrap_im_mask += [0] * len(res_input_ids)
                res_labels += [-100] + labels[pre_i:i]
                if len(images) > 0 and idx < images.shape[0]:
                    res_inputs_embeds.append(images[idx].to(device))
                    wrap_im_mask += [1] * images.shape[1]
                    res_labels += [-100] * images.shape[1]
                idx += 1
                i += 1
                pre_i = i
                continue
            i += 1
        if len(labels) == 0:
            res_labels = None
        res_inputs_embeds = torch.concat(res_inputs_embeds, dim=0)
        wrap_im_mask = torch.tensor(wrap_im_mask, dtype=torch.bool, device=device)[None]
        return {'inputs_embeds': res_inputs_embeds, 'im_mask': wrap_im_mask, 'labels': res_labels}

    def data_collator(self, batch: List[Dict[str, Any]], padding_to: Optional[int] = None) -> Dict[str, Any]:
        res = super().data_collator(batch, padding_to)
        if 'im_mask' in batch[0]:
            im_mask = [b['im_mask'][0] for b in batch]
            im_mask = self.pad_sequence(im_mask, 0, self.padding_side)
            res['im_mask'] = im_mask
        return res

    @staticmethod
    def get_generate_ids(generate_ids: Tensor, input_token_len: int) -> List[int]:
        return generate_ids[0].tolist()


register_template(
    TemplateType.internlm_xcomposer2, InternLMXComposer2Template(version='v2'), use_model=True, lazy_tokenize=True)


class InternLMXComposer2_5Template(InternLMXComposer2Template):
    INTERNLM_XCOMPOSER_SYSTEM = (
        'You are an AI assistant whose name is InternLM-XComposer (浦语·灵笔).\n'
        '- InternLM-XComposer (浦语·灵笔) is a multi-modality conversational language model '
        'that is developed by Shanghai AI Laboratory (上海人工智能实验室). '
        'It is designed to be helpful, honest, and harmless.\n'
        '- InternLM-XComposer (浦语·灵笔) can understand and communicate fluently in the language chosen '
        'by the user such as English and 中文.\n'
        '- InternLM-XComposer (浦语·灵笔) is capable of comprehending and articulating responses effectively '
        'based on the provided image.')


register_template(
    TemplateType.internlm_xcomposer2_5,
    InternLMXComposer2_5Template(version='v2.5'),
    use_model=True,
    lazy_tokenize=True)

register_template(
    TemplateType.internlm_xcomposer2_4khd,
    InternLMXComposer2_5Template(version='v2-4khd'),
    use_model=True,
    lazy_tokenize=True)


class InternvlTemplate(Template):
    system = 'You are an AI assistant whose name is InternLM (书生·浦语).'
    num_image_token = 256

    def __init__(self):
        super().__init__([], ['<|im_start|>user\n{{QUERY}}<|im_end|><|im_start|>assistant\n'], ['<|im_end|>'],
                         ['<|im_end|>'],
                         self.system, ['<|im_start|>system\n{{SYSTEM}}<|im_end|>'],
                         auto_add_bos=True)

    def replace_tag(self, media_type, index, example) -> List[Context]:
        if self._is_vllm:
            image_context = ['<img><image></img>\n']
        else:
            image_context = ['<img>', [-100], '</img>\n']
        return image_context

    def _encode(self, example: Dict[str, Any]) -> Tuple[Dict[str, Any], Dict[str, Any]]:
        inputs, _ = super()._encode(example)
        if len(inputs) == 0:
            return inputs, {}
        input_ids = inputs['input_ids']
        idx_list = _findall(input_ids, -100)
        pixel_values = None
        images = example.get('images')
        if images:
            labels = inputs.get('labels')
            pixel_values_images = [transform_image(image) for image in images]
            pixel_values = torch.cat(pixel_values_images, dim=0).to(self.model.dtype)
            image_bs = pixel_values.shape[0]

            idx, idx2 = idx_list[0], idx_list[-1]  # remove [-100, -100]
            img_tokens: List[int] = self.tokenizer.encode(
                '<IMG_CONTEXT>', add_special_tokens=False) * self.num_image_token * image_bs
            input_ids = input_ids[:idx] + img_tokens + input_ids[idx2 + 1:]
            if labels is not None:
                labels = labels[:idx] + [-100] * len(img_tokens) + labels[idx2 + 1:]
            inputs['input_ids'] = input_ids
            inputs['labels'] = labels
        inputs['_data'] = {'input_ids': torch.tensor(input_ids), 'pixel_values': pixel_values}
        inputs.pop('loss_scale', None)
        return inputs, {}

    def _post_encode(self, data: Any) -> Dict[str, Any]:
        embedding = self.model.get_input_embeddings()
        device = embedding.weight.device
        input_ids = data['input_ids']
        inputs_embeds = embedding(input_ids).to(device=device)
        pixel_values = data['pixel_values']
        if pixel_values is not None:
            pixel_values = pixel_values.to(device=device)
            vit_embeds = self.model.extract_feature(pixel_values).to(device=device)
            selected = (input_ids == self.tokenizer.encode('<IMG_CONTEXT>', add_special_tokens=False)[0])
            inputs_embeds[selected] = vit_embeds.reshape(-1, vit_embeds.shape[-1])
        elif is_deepspeed_zero3_enabled():
            dummy_pixel_values = torch.zeros((1, 3, 32, 32), device=device, dtype=inputs_embeds.dtype)
            vit_embeds = self.model.extract_feature(dummy_pixel_values).to(device=device)
            inputs_embeds += vit_embeds.mean() * 0.
        return {'inputs_embeds': inputs_embeds}

    @staticmethod
    def get_generate_ids(generate_ids: Tensor, input_token_len: int) -> List[int]:
        return generate_ids[0].tolist()


def _replace_video2image(load_video_func, example, replace_tag) -> List[Context]:
    context_list = []
    video_index = example['video_index']
    video = example['videos'][video_index]
    images = example['images']
    image_index = example['image_index']
    new_images = load_video_func(video)
    example['images'] = images[:image_index] + new_images + images[image_index:]
    for i in range(len(new_images)):
        context_list += replace_tag(i)
    example['image_index'] += len(new_images)
    return context_list


class Internvl2Template(InternvlTemplate):
    video_segments = 8
    system = '你是由上海人工智能实验室联合商汤科技开发的书生多模态大模型，英文名叫InternVL, 是一个有用无害的人工智能助手。'

    def replace_tag(self, media_type, index, example) -> List[Context]:
        image_context = super().replace_tag('image', index, example)
        if media_type == 'image':
            return image_context
        elif media_type == 'video':
            load_video = partial(load_video_internvl, num_segments=self.video_segments)
            return _replace_video2image(load_video, example, lambda i: [f'Frame{i + 1}: '] + image_context)

    def replace_object(self, index: int, example: Dict[str, Any]) -> List[Context]:
        objects = example.get('objects')
        if objects:
            object_ = objects[index]
            return [f'<ref>{object_["caption"]}</ref>']
        else:
            return ['<ref-object>']

    def replace_box(self, index: int, example: Dict[str, Any]) -> List[Context]:
        objects = example.get('objects')
        if objects:
            object_ = objects[index]
            return [
                f'<box> [[{object_["bbox"][0]}, {object_["bbox"][1]}, '
                f'{object_["bbox"][2]}, {object_["bbox"][3]}]] </box>'
            ]
        else:
            return ['<bbox>']

    def _encode(self, example: Dict[str, Any]) -> Tuple[Dict[str, Any], Dict[str, Any]]:
        inputs, _ = super(InternvlTemplate, self)._encode(example)
        if len(inputs) == 0:
            return inputs, {}
        input_ids = inputs['input_ids']         # _encode里(就是700行context_list截胡那个地方)会把视频先encode成-100
        idx_list = _findall(input_ids, -100)    # 找到input_ids为-100的位置 后续会在这些位置填视频frames的img_tokens
        labels = inputs.get('labels')
        images = example.get('images')
        if images:
<<<<<<< HEAD
            pixel_values = [transform_image(image) for image in images]
            assert len(pixel_values) == len(
                idx_list), f'len(pixel_values): {len(pixel_values)}, len(idx_list): {len(idx_list)}'
            added_tokens_len = 0
            patches = 0
            for idx, pv in zip(idx_list, pixel_values):
                patches += pv.shape[0]
                img_tokens: List[int] = self.tokenizer.encode(
                    '<img>' + '<IMG_CONTEXT>' * self.num_image_token * pv.shape[0] + '</img>\n',
                    add_special_tokens=False)
                input_ids = input_ids[:idx + added_tokens_len] + img_tokens + input_ids[idx + added_tokens_len + 1:]
                if labels is not None:
                    labels = labels[:idx + added_tokens_len] + [-100] * len(img_tokens) + labels[idx + added_tokens_len
                                                                                                 + 1:]
                added_tokens_len += len(img_tokens) - 1
            inputs['input_ids'] = input_ids
            inputs['labels'] = labels
            inputs['pixel_values'] = torch.cat(pixel_values).to(self.model.dtype)
            inputs['image_flags'] = torch.ones(patches)
        elif videos_path:
            assert len(videos_path) == 1, f'videos_path: {videos_path}'
            pixel_values, num_patches = load_video_internvl(videos_path[0], num_segments=self.video_segments) # pixel_values: [video_segments, 3, H/W, W/H]
            assert len(num_patches) == len(
                idx_list), f'len(num_patches): {len(num_patches)}, len(idx_list): {len(idx_list)}'
            added_tokens_len = 0    # 用于保存每轮循环中 历史上已经由于增加img_tokens而加了多长 来确定这次应该在哪替换
            for idx, num_patch in zip(idx_list, num_patches):
                img_tokens: List[int] = self.tokenizer.encode(
                    '<img>' + '<IMG_CONTEXT>' * self.num_image_token * num_patch + '</img>\n', add_special_tokens=False)
                input_ids = input_ids[:idx + added_tokens_len] + img_tokens + input_ids[idx + added_tokens_len + 1:]    # 将视频位置替换为视频frames的img_tokens
                if labels is not None:
                    labels = labels[:idx + added_tokens_len] + [-100] * len(img_tokens) + labels[idx + added_tokens_len
                                                                                                 + 1:]              # 这些位置对应的label是-100
                added_tokens_len += len(img_tokens) - 1
            inputs['input_ids'] = input_ids
            inputs['labels'] = labels
            inputs['pixel_values'] = pixel_values.to(self.model.dtype)
            inputs['image_flags'] = torch.ones(sum(num_patches))
=======
            has_video = bool(example.get('videos'))
            pixel_values = [transform_image(image, max_num=1 if has_video else 12) for image in images]
            num_patches = [pv.shape[0] for pv in pixel_values]
            pixel_values = torch.cat(pixel_values).to(self.model.dtype)
        else:
            pixel_values = None
            num_patches = []
        assert len(num_patches) == len(
            idx_list), f'len(num_patches): {len(num_patches)}, len(idx_list): {len(idx_list)}'
        added_tokens_len = 0
        for idx, num_patch in zip(idx_list, num_patches):
            img_tokens: List[int] = self.tokenizer.encode(
                '<IMG_CONTEXT>', add_special_tokens=False) * self.num_image_token * num_patch
            input_ids = input_ids[:idx + added_tokens_len] + img_tokens + input_ids[idx + added_tokens_len + 1:]
            if labels is not None:
                labels = labels[:idx + added_tokens_len] + [-100] * len(img_tokens) + labels[idx + added_tokens_len
                                                                                             + 1:]
            added_tokens_len += len(img_tokens) - 1
        inputs['input_ids'] = input_ids
        inputs['labels'] = labels
        inputs['_data'] = {'input_ids': torch.tensor(input_ids), 'pixel_values': pixel_values}
>>>>>>> c7accb47
        inputs.pop('loss_scale', None)
        return inputs, {}


class InternvlPhi3TemplateMixin:

    def __init__(self):
        Template.__init__(
            self, [], ['<|user|>\n{{QUERY}}<|end|><|assistant|>\n'], ['<|end|>'], ['<|end|>'],
            getattr(self, 'system', None), ['<|system|>\n{{SYSTEM}}<|end|>'],
            auto_add_bos=True)
        self.padding_side = 'left'


class InternvlPhi3Template(InternvlPhi3TemplateMixin, InternvlTemplate):
    system = 'You are an AI assistant whose name is Phi-3.'


class Internvl2Phi3Template(InternvlPhi3TemplateMixin, Internvl2Template):
    pass


register_template(
    TemplateType.internvl, InternvlTemplate(), use_model=True, lazy_tokenize=True, infer_media_type='dialogue')

register_template(
    TemplateType.internvl_phi3, InternvlPhi3Template(), use_model=True, lazy_tokenize=True, infer_media_type='dialogue')

register_template(TemplateType.internvl2, Internvl2Template(), use_model=True, lazy_tokenize=True)

register_template(TemplateType.internvl2_phi3, Internvl2Phi3Template(), use_model=True, lazy_tokenize=True)


class InternVideo2Template(Internvl2Template):
    video_segments = 8
    system = '你是由上海人工智能实验室联合商汤科技开发的多模态大模型, 英文名叫InternVideo, 是一个有用无害的人工智能助手。'

    # def __init__(self):
    #     Template.__init__(
    #         self, [], ['<|im_start|>user\n{{QUERY}}<|im_end|><|im_start|>assistant\n'], ['<|im_end|>'], ['<|im_end|>'],
    #         self.system, ['<|im_start|>system\n{{SYSTEM}}<|im_end|>'],
    #         auto_add_bos=True)
    def __init__(self):
        Template.__init__(self, ['<s>[INST] '], ['{{QUERY}} [/INST]'], ['</s>'], ['</s>'],
                         system_prefix=['<<SYS>>\n{{system}}\n<</SYS>>\n\n'])


register_template(TemplateType.internvideo2, InternVideo2Template(), use_model=True, lazy_tokenize=True)


class FlorenceTemplate(Template):

    def __init__(self):
        super().__init__(['<s>'], ['{{QUERY}}</s><s>'], None, ['</s>'])
        self.task_prompts_without_inputs = {
            '<OCR>': 'What is the text in the image?',
            '<OCR_WITH_REGION>': 'What is the text in the image, with regions?',
            '<CAPTION>': 'What does the image describe?',
            '<DETAILED_CAPTION>': 'Describe in detail what is shown in the image.',
            '<MORE_DETAILED_CAPTION>': 'Describe with a paragraph what is shown in the image.',
            '<OD>': 'Locate the objects with category name in the image.',
            '<DENSE_REGION_CAPTION>': 'Locate the objects in the image, with their descriptions.',
            '<REGION_PROPOSAL>': 'Locate the region proposals in the image.'
        }

        self.task_prompts_with_input = {
            '<CAPTION_TO_PHRASE_GROUNDING>': 'Locate the phrases in the caption: {input}',
            '<REFERRING_EXPRESSION_SEGMENTATION>': 'Locate {input} in the image with mask',
            '<REGION_TO_SEGMENTATION>': 'What is the polygon mask of region {input}',
            '<OPEN_VOCABULARY_DETECTION>': 'Locate {input} in the image.',
            '<REGION_TO_CATEGORY>': 'What is the region {input}?',
            '<REGION_TO_DESCRIPTION>': 'What does the region {input} describe?',
            '<REGION_TO_OCR>': 'What text is in the region {input}?',
        }

    def replace_box(self, index: int, example: Dict[str, Any]) -> List[Context]:
        x1, y1, x2, y2 = example['objects'][index]['bbox']
        return [f'<loc_{x1}><loc_{y1}><loc_{x2}><loc_{y2}>']

    def _construct_prompts(self, text):
        # from processing_florence2.py
        # replace the task tokens with the task prompts if task token is in the text
        prompts = []

        for _text in text:
            if '<image>' in _text:
                _text = _text.replace('<image>', '')
            # 1. fixed task prompts without additional inputs
            for task_token, task_prompt in self.task_prompts_without_inputs.items():
                if task_token in _text:
                    assert _text == task_token, f'Task token {task_token} should be the only token in the text.'
                    _text = task_prompt
                    break
            # 2. task prompts with additional inputs
            for task_token, task_prompt in self.task_prompts_with_input.items():
                if task_token in _text:
                    _text = task_prompt.format(input=_text.replace(task_token, ''))
                    break
            prompts.append(_text)
        return prompts

    def _encode(self, example: Dict[str, Any]) -> Tuple[Dict[str, Any], Dict[str, Any]]:
        processor = self.tokenizer.processor
        images = example.get('images') or []
        assert len(images) == 1, 'Florence series models only supports input with a single image.'
        image_tensors = transform_image(images[0])
        example['_image'] = image_tensors

        # process bbox
        if example.get('objects') is not None:
            if '<ref-object>' in example['query']:
                example['query'] = '<OPEN_VOCABULARY_DETECTION>'
                example['response'] = ''
                for idx in range(len(example['objects'])):
                    if idx != 0:
                        example['query'] += ','
                    example['query'] += example['objects'][idx]['caption']
                    example['response'] += example['objects'][idx]['caption'] + self.replace_box(idx, example)[0]
            elif '<bbox>' in example['query']:
                example['query'] = '<REGION_TO_DESCRIPTION>'
                example['response'] = ''
                for idx in range(len(example['objects'])):
                    bbox = self.replace_box(idx, example)[0]
                    example['query'] += bbox
                    example['response'] += example['objects'][idx]['caption']
        example['query'] = self._construct_prompts([example.get('query')])[0]

        inputs = processor(text=example['query'], images=images, return_tensors='pt').to(self.model.device)

        labels = None
        if example.get('response') is not None:
            labels = processor.tokenizer(
                text=example['response'], return_tensors='pt', padding=True,
                return_token_type_ids=False).input_ids.to(self.model.device)
        if labels is not None:
            inputs['labels'] = labels[0]

        inputs['input_ids'] = inputs['input_ids'][0]
        inputs['attention_mask'] = inputs['attention_mask'][0]
        inputs['pixel_values'] = inputs['pixel_values'].to(self.model.dtype)
        if self.max_length is None:
            self.max_length = 1024
        if self.truncation_strategy == 'delete' and len(inputs['input_ids']) > self.max_length:
            return {}, {}
        inputs['input_ids'] = inputs['input_ids'][:self.max_length]
        inputs['attention_mask'] = inputs['attention_mask'][:self.max_length]
        if inputs.get('labels') is not None:
            inputs['labels'] = inputs['labels'][:self.max_length]

        return inputs, {}

    @staticmethod
    def get_generate_ids(generate_ids: Tensor, input_token_len: int) -> List[int]:
        return generate_ids[0].tolist()

    def post_process_generate_response(self, response, example):
        if isinstance(example['images'], list):
            example['images'] = example['images'][0]
        image = load_image(example['images'])
        return str(
            self.tokenizer.processor.post_process_generation(
                response, task=example['query'], image_size=(image.width, image.height)))


register_template(
    TemplateType.florence,
    FlorenceTemplate(),
    use_model=True,
    lazy_tokenize=True,
    infer_media_type='dialogue',
    dataloader_num_workers=0,
    dataloader_pin_memory=False)

register_template(TemplateType.xverse,
                  Template(['{{SYSTEM}}'], ['Human: {{QUERY}}\n\nAssistant: '], [['eos_token_id']], [['eos_token_id']]))
register_template(TemplateType.yuan, Template([], ['{{QUERY}}<sep>'], None, [['eos_token_id']]))
register_template(TemplateType.ziya,
                  Template([['bos_token_id'], '{{SYSTEM}}'], ['<human>:{{QUERY}}\n<bot>:'], ['\n'], [['eos_token_id']]))

register_template(TemplateType.skywork,
                  Template(['<s>{{SYSTEM}}'], ['</s><s>[USER]{{QUERY}}[SEP][BOT]'], None, ['[SEP]</s>']))

register_template(TemplateType.bluelm,
                  Template([['bos_token_id'], '{{SYSTEM}}'], ['[|Human|]:{{QUERY}}[|AI|]:'], [], [['eos_token_id']]))

register_template(
    TemplateType.codefuse_codellama,
    Template(['{{SYSTEM}}'], ['<|role_start|>human<|role_end|>{{QUERY}}<|role_start|>bot<|role_end|>'], [],
             [['eos_token_id']]))

register_template(
    TemplateType.codefuse,
    Template([], ['<s>human\n{{QUERY}}\n<s>bot\n'], [['eos_token_id'], '\n'], [['eos_token_id']], None,
             ['<s>system\n{{SYSTEM}}\n']))

register_template(
    TemplateType.deepseek_coder,
    Template(['{{SYSTEM}}'], ['### Instruction:\n{{QUERY}}\n### Response:\n'], ['\n<|EOT|>\n'], ['\n<|EOT|>'],
             ('You are an AI programming assistant, utilizing the Deepseek Coder model, '
              'developed by Deepseek Company, and you only answer questions related to computer science. '
              'For politically sensitive questions, security and privacy issues, '
              'and other non-computer science questions, you will refuse to answer\n')))


class LlavaHfTemplate(Template):

    def __init__(self, *args, **kwargs) -> None:
        super().__init__(*args, **kwargs)
        if version.parse(transformers.__version__) < version.parse('4.43.0'):
            self.padding_side = 'left'

    def replace_tag(self, media_type: Literal['image', 'video', 'audio'], index, example) -> List[Context]:
        assert media_type == 'image'
        return ['<image>\n']

    def _encode(self, example: Dict[str, Any]) -> Tuple[Dict[str, Any], Dict[str, Any]]:
        inputs, _ = super()._encode(example)
        if len(inputs) == 0:
            return inputs, {}
        images = example.get('images')
        if images:
            image_processor = self.tokenizer.processor.image_processor
            image_inputs = image_processor(images, return_tensors='pt').to(self.model.dtype)
            inputs['pixel_values'] = image_inputs['pixel_values']
            if 'image_sizes' in image_inputs:
                inputs['image_sizes'] = image_inputs['image_sizes']
        return inputs, {}


class Llava1_6Llama3Template(LlavaHfTemplate):
    default_system = 'You are a helpful language and vision assistant. ' \
                     'You are able to understand the visual content that the user provides, ' \
                     'and assist the user with a variety of tasks using natural language.'

    def __init__(self):
        super().__init__(['<|begin_of_text|>'], [
            '<|start_header_id|>user<|end_header_id|>\n\n{{QUERY}}<|eot_id|>'
            '<|start_header_id|>assistant<|end_header_id|>\n\n'
        ], ['<|eot_id|>'], ['<|eot_id|>'], None,
                          ['<|begin_of_text|><|start_header_id|>system<|end_header_id|>\n\n{{SYSTEM}}<|eot_id|>'])

    def _encode(self, example: Dict[str, Any]) -> Tuple[Dict[str, Any], Dict[str, Any]]:
        inputs, _ = super()._encode(example)
        if len(inputs['pixel_values'].shape) == 5:    # (1, num_patch, 3, H/W, W/H)
            inputs['pixel_values'] = torch.squeeze(inputs['pixel_values'], dim=0)   # (num_patch, 3, H/W, W/H)
        return inputs, {}


register_template(TemplateType.llava_next_llama3, Llava1_6Llama3Template(), use_model=True, lazy_tokenize=True)


class LlavaVideoTemplate(Template):

    def replace_tag(self, media_type: Literal['image', 'video', 'audio'], index, example) -> List[Context]:

        if media_type == 'image':
            return ['<image>\n']
        assert media_type == 'video'
        media_file = example['videos'][index]
        if media_file.rsplit('.', 1)[-1] in {'jpg', 'png'}:
            return ['<image>\n']
        else:
            return ['<video>\n']

    def _encode(self, example: Dict[str, Any]) -> Tuple[Dict[str, Any], Dict[str, Any]]:
        inputs, _ = super()._encode(example)
        if len(inputs) == 0:
            return inputs, {}
        images = example.get('images') or []
        videos_path = example.get('videos') or []
        if len(videos_path) > 0:
            videos = load_batch(videos_path, load_video_llava)
            video_processor = self.tokenizer.processor.video_processor
            video_inputs = video_processor(videos, return_tensors='pt').to(self.model.dtype)
            inputs['pixel_values_videos'] = video_inputs['pixel_values_videos']
        if len(images) > 0:
            image_processor = self.tokenizer.processor.image_processor
            image_inputs = image_processor(images, return_tensors='pt').to(self.model.dtype)
            inputs['pixel_values'] = image_inputs['pixel_values']
            inputs['image_sizes'] = image_inputs['image_sizes']
        return inputs, {}


register_template(
    TemplateType.llava_next_video,
    LlavaVideoTemplate(['<s>{{SYSTEM}} '], ['USER: {{QUERY}} ASSISTANT:'], [' '], ['</s>']),
    use_model=True,
    lazy_tokenize=True)

register_template(
    TemplateType.llava_next_video_yi,
    LlavaVideoTemplate(['{{SYSTEM}} '], ['USER: {{QUERY}} ASSISTANT:'], [' '], ['<|im_end|>']),
    use_model=True,
    infer_media_type='round',
    lazy_tokenize=True)


def align_image_inputs(input_ids: List[int], labels: List[int], new_input_ids,
                       image_token: int) -> Tuple[List[int], List[int]]:
    if isinstance(new_input_ids, torch.Tensor):
        new_input_ids = new_input_ids.tolist()

    # Find the tokens after the image_token in input_ids, and then align them.
    i, j = 0, 0
    while i < len(input_ids):
        x = input_ids[i]
        if x == image_token:
            assert i + 1 < len(input_ids), f'input_ids[-10:]: {input_ids[-10:]}'
            assert i - 1 >= 0, f'input_ids[:10]: {input_ids[:10]}'
            # [1, 2, 3(i-1), image_token(i), 4(i+1) ,5, 6]
            # [1, 2, 3(j_begin), a(j'), a, a, a, 4(j) ,5, 6]
            j_begin = j - 1
            for k in range(5):  # Increase robustness.
                if j_begin + k < len(new_input_ids) and new_input_ids[j_begin + k] == input_ids[i - 1]:
                    j_begin += k
                    break
                if j_begin - k >= 0 and new_input_ids[j_begin - k] == input_ids[i - 1]:
                    j_begin -= k
                    break
            else:
                raise ValueError(f'new_input_ids: {new_input_ids}, input_ids: {input_ids}')
            j_begin += 1
            while j < len(new_input_ids) and new_input_ids[j] != input_ids[i + 1]:
                j += 1
            input_ids = input_ids[:i] + new_input_ids[j_begin:j] + input_ids[i + 1:]
            if labels:
                labels = labels[:i] + [-100] * (j - j_begin) + labels[i + 1:]
            i += j - j_begin
        else:
            j += 1
        i += 1
    return input_ids, labels


class Idefics3Template(Template):

    def _encode(self, example: Dict[str, Any]) -> Tuple[Dict[str, Any], Dict[str, Any]]:
        inputs, _ = super()._encode(example)
        if len(inputs) == 0:
            return inputs, {}
        images = example.get('images') or []
        processor = self.tokenizer.processor
        prompt = self.tokenizer.decode(inputs['input_ids'])
        if images:
            image_inputs = processor(text=prompt, images=images, return_tensors='pt', add_special_tokens=False)
            image_token = 128257  # <image>
            inputs['input_ids'], inputs['labels'] = align_image_inputs(inputs['input_ids'], inputs['labels'],
                                                                       image_inputs['input_ids'][0], image_token)
            inputs['pixel_values'] = image_inputs['pixel_values']
        return inputs, {}


register_template(
    TemplateType.idefics3,
    Idefics3Template(['<|begin_of_text|>'], ['User:{{QUERY}}<end_of_utterance>\nAssistant:'], ['<end_of_utterance>\n'],
                     ['<end_of_utterance>'], None, ['System:{{SYSTEM}}<end_of_utterance>\n']),
    use_model=True,
    lazy_tokenize=True)


class Llava1_5Template(LlavaHfTemplate):

    def __init__(self):
        super().__init__(['<s>'], ['USER: {{QUERY}}\nASSISTANT:'], ['</s>'], ['</s>'])


register_template(TemplateType.llava1_5, Llava1_5Template(), use_model=True, lazy_tokenize=True)


class LLavaTemplate(Template):

    def __init__(self):
        # This template follows: https://github.com/haotian-liu/LLaVA/blob/main/llava/conversation.py#L350
        super().__init__(['<s>[INST] '], ['{{QUERY}} [/INST]'],
                         None, ['</s>'],
                         system_prefix=['<<SYS>>\n{{system}}\n<</SYS>>\n\n'])

    def replace_tag(self, media_type: Literal['image', 'video', 'audio'], index, example) -> List[Context]:
        assert media_type == 'image'
        return [[-200], '\n']

    def _encode(self, example: Dict[str, Any]) -> Tuple[Dict[str, Any], Dict[str, Any]]:
        inputs, _ = super()._encode(example)
        if len(inputs) == 0:
            return inputs, {}
        images = example.get('images') or []
        image_sizes = [x.size for x in images]
        from llava.mm_utils import process_images
        model = self.model.model
        if not hasattr(model, 'vision_tower'):
            model = model.model
        image_processor = model.vision_tower.image_processor
        if images:
            images_tensor = process_images(images, image_processor, self.model.config)
            inputs['images'] = images_tensor.to(model.dtype).squeeze(0)
            inputs['image_sizes'] = image_sizes
        return inputs, {}

    def data_collator(self, batch: List[Dict[str, Any]], padding_to: Optional[int] = None) -> Dict[str, Any]:
        res = super().data_collator(batch, padding_to)
        images = [b['images'] for b in batch if 'images' in b]
        if images:
            res['images'] = images
            res['image_sizes'] = sum([b['image_sizes'] for b in batch if 'image_sizes' in b], start=[])
        has_images = [(b == -200).sum() for b in res['input_ids']]
        assert all([
            h > 0 for h in has_images
        ]) or not any([h > 0
                       for h in has_images]), 'Llava does not support mix-batch nlp dataset and multi-modal dataset'
        return res

    @staticmethod
    def get_generate_ids(generate_ids: Tensor, input_token_len: int) -> List[int]:
        return generate_ids[0].tolist()


class Llava1_6Template(LlavaHfTemplate):

    def data_collator(self, batch: List[Dict[str, Any]], padding_to: Optional[int] = None) -> Dict[str, Any]:
        for b in batch:
            pixel_values = b.get('pixel_values')
            if pixel_values is not None:
                b['pixel_values'] = pixel_values.squeeze(0)  # 5d -> 4d
        res = super().data_collator(batch, padding_to)
        return res


class Llava1_6MistralTemplate(Llava1_6Template):

    def __init__(self):
        super().__init__(['<s>[INST] '], ['{{QUERY}} [/INST]'], ['</s>'], ['</s>'],
                         system_prefix=['<<SYS>>\n{{system}}\n<</SYS>>\n\n'])


class Llava1_6VicunaTemplate(Llava1_6Template):
    system = ('A chat between a curious human and an artificial intelligence assistant. '
              "The assistant gives helpful, detailed, and polite answers to the human's questions.")

    def __init__(self):
        super().__init__(['<s>'], ['USER: {{QUERY}} ASSISTANT:'], ['</s>'], ['</s>'],
                         self.system,
                         system_prefix=['<s>{{SYSTEM}} '])


register_template(TemplateType.llava_mistral, Llava1_6MistralTemplate(), use_model=True, lazy_tokenize=True)

register_template(TemplateType.llava_vicuna, Llava1_6VicunaTemplate(), use_model=True, lazy_tokenize=True)


class LLava1_6YiTemplate(Llava1_6Template):

    def __init__(self):
        super().__init__([], ['<|im_start|>user\n{{QUERY}}<|im_end|><|im_start|>assistant\n'], ['<|im_end|>'],
                         ['<|im_end|>'],
                         system_prefix=['<|im_start|>system\n{{SYSTEM}}<|im_end|>'])

    def replace_tag(self, media_type: Literal['image', 'video', 'audio'], index, example) -> List[Context]:
        if self._is_vllm:
            return [[64000], '\n']
        else:
            return super().replace_tag(media_type, index, example)


register_template(TemplateType.llava_yi, LLava1_6YiTemplate(), use_model=True, lazy_tokenize=True)


class Llama3LlavaNextHfTemplate(Llama3TemplateMixin, Llava1_6Template):
    pass


register_template(TemplateType.llama3_llava_next_hf, Llama3LlavaNextHfTemplate(), use_model=True, lazy_tokenize=True)


class LlavaQwenHfTemplate(QwenTemplateMixin, Llava1_6Template):
    pass


register_template(TemplateType.llava_qwen_hf, LlavaQwenHfTemplate(), use_model=True, lazy_tokenize=True)


class LlavaOneVisonTemplate(QwenTemplateMixin, Llava1_6Template):
    system = None

    def _encode(self, example: Dict[str, Any]) -> Tuple[Dict[str, Any], Dict[str, Any]]:
        inputs, _ = Template._encode(self, example)
        if len(inputs) == 0:
            return inputs, {}
        images = example.get('images')
        input_ids = inputs['input_ids']
        labels = inputs['labels']
        idx_list = _findall(input_ids, 151646)  # <image>
        processor = self.tokenizer.processor
        if images:
            image_processor = processor.image_processor
            image_inputs = image_processor(images, return_tensors='pt').to(self.model.dtype)
            height, width = image_inputs['pixel_values'][0].shape[-2:]
            added_tokens_len = 0
            for idx, pixel_v, image_size in zip(idx_list, image_inputs['pixel_values'], image_inputs['image_sizes']):
                orig_height, orig_width = image_size
                num_image_tokens = processor._get_number_of_features(orig_height, orig_width, height, width)
                input_ids = input_ids[:added_tokens_len
                                      + idx] + [151646] * num_image_tokens + input_ids[added_tokens_len + idx + 1:]
                if labels is not None:
                    labels = labels[:added_tokens_len + idx] + [-100] * num_image_tokens + labels[added_tokens_len + idx
                                                                                                  + 1:]
                added_tokens_len += num_image_tokens - 1
            inputs['input_ids'] = input_ids
            inputs['labels'] = labels
            inputs['pixel_values'] = image_inputs['pixel_values']
            if 'image_sizes' in image_inputs:
                inputs['image_sizes'] = image_inputs['image_sizes']
        return inputs, {}


register_template(TemplateType.llava_onevision_qwen, LlavaOneVisonTemplate(), use_model=True, lazy_tokenize=True)


class LLavaLlamaTemplate(Llama3Template):

    def replace_tag(self, media_type: Literal['image', 'video', 'audio'], index, example):
        return ['<image>\n']

    def _encode(self, example: Dict[str, Any]) -> Tuple[Dict[str, Any], Dict[str, Any]]:
        inputs, _ = super()._encode(example)
        if len(inputs) == 0:
            return inputs, {}
        raw_image = example.get('images')
        if raw_image:
            pixel_values = self.tokenizer.processor.image_processor(raw_image, return_tensors='pt')['pixel_values']
            inputs['pixel_values'] = pixel_values.to(self.model.dtype)
        return inputs, {}


register_template(TemplateType.llava_llama_instruct, LLavaLlamaTemplate(), use_model=True, lazy_tokenize=True)


class PaliGemmaTemplate(Template):

    def __init__(self):
        super().__init__([], ['{{QUERY}}\n'], None, ['<eos>'])

    def check_example(self, example):
        images = example.get('images') or []
        assert len(images) <= 1

    def replace_tag(self, media_type, index, example) -> List[Context]:
        assert media_type == 'image'
        if self._is_vllm:
            self.prompt = ['{{QUERY}}']
            return []
        else:
            self.prompt = ['{{QUERY}}\n']
            return ['<image>' * self.tokenizer.processor.image_seq_length + '<bos>']

    def _encode(self, example: Dict[str, Any]) -> Tuple[Dict[str, Any], Dict[str, Any]]:
        inputs, _ = super()._encode(example)
        if len(inputs) == 0:
            return inputs, {}
        raw_image = example.get('images')
        processor = self.tokenizer.processor
        if inputs['labels'] is not None:
            n = upper_bound(0, len(inputs['labels']), lambda idx: inputs['labels'][idx] == -100)
            n2 = len(inputs['labels']) - n
            inputs['token_type_ids'] = [0] * n + [1] * n2
        else:
            inputs['token_type_ids'] = [0] * len(inputs['input_ids'])
        if raw_image:
            model_inputs = processor(text=example['query'], images=raw_image[0], return_tensors='pt')
            inputs['pixel_values'] = model_inputs['pixel_values']
        return inputs, {}

    def data_collator(self, batch: List[Dict[str, Any]], padding_to: Optional[int] = None) -> Dict[str, Any]:
        res = super().data_collator(batch, padding_to)
        token_type_ids = [torch.tensor(b['token_type_ids']) for b in batch]
        token_type_ids = self.pad_sequence(token_type_ids, 0, self.padding_side)
        res['token_type_ids'] = token_type_ids
        return res


register_template(
    TemplateType.paligemma, PaliGemmaTemplate(), infer_media_type='dialogue', lazy_tokenize=True, is_generation=True)


class Phi3VisionTemplate(Template):
    image_placeholder = [[32044], '\n']  # <|image|>\n

    def __init__(self):
        Template.__init__(self, ['<s>'], ['<|user|>\n{{QUERY}}<|end|>\n<|assistant|>\n'], ['<|end|>\n'], ['<|end|>'],
                          None, ['<s><|system|>\n{{SYSTEM}}<|end|>\n'])

    def replace_tag(self, media_type, index, example) -> List[Context]:
        if self._is_vllm:
            return [f'<|image_{index + 1}|>\n']  # <|image_1|>\n
        else:
            return super().replace_tag(media_type, index, example)

    def _encode(self, example: Dict[str, Any]) -> Tuple[Dict[str, Any], Dict[str, Any]]:
        images = example.get('images') or []
        inputs, _ = super()._encode(example)
        if len(inputs) == 0:
            return inputs, {}
        input_ids = inputs['input_ids']
        labels = inputs['labels']
        idx_list = _findall(input_ids, 32044)  # '<|image|>'

        if len(images) > 0:
            processor = self.tokenizer.processor
            inputs.update(processor.image_processor(images, return_tensors='pt'))
            assert len(idx_list) == len(images), f'len(idx_list): {len(idx_list)}, len(images): {len(images)}'
            res_input_ids = []
            res_labels = []
            num_img_tokens = inputs.pop('num_img_tokens').tolist()
            idx_list.insert(0, -1)
            for i in range(len(idx_list) - 1):
                image_token_id = -1
                res_input_ids += input_ids[idx_list[i] + 1:idx_list[i + 1]] + [image_token_id] * num_img_tokens[i] + [1]
                if labels is not None:
                    res_labels += labels[idx_list[i] + 1:idx_list[i + 1]] + [-100] * (num_img_tokens[i] + 1)
            res_input_ids += input_ids[idx_list[-1] + 1:]
            input_ids = res_input_ids
            if labels is not None:
                res_labels += labels[idx_list[-1] + 1:]
                labels = res_labels

        inputs['input_ids'] = input_ids
        inputs['labels'] = labels
        return inputs, {}


register_template(TemplateType.phi3_vl, Phi3VisionTemplate(), lazy_tokenize=True)


class Llama3LlavaNextTemplate(Llama3TemplateMixin, LLavaTemplate):
    system = 'You are a helpful language and vision assistant. ' \
                     'You are able to understand the visual content that the user provides, ' \
                     'and assist the user with a variety of tasks using natural language.'


register_template(TemplateType.llama3_llava_next, Llama3LlavaNextTemplate(), use_model=True, lazy_tokenize=True)


class LLavaQwenTemplate(QwenTemplateMixin, LLavaTemplate):
    pass


register_template(TemplateType.llava_qwen, LLavaQwenTemplate(), use_model=True, lazy_tokenize=True)


def _findall(token_list: List[int], token: int) -> List[int]:
    """Find the index of a token in the token_list."""
    res = []
    idx = -1
    try:
        while True:
            idx = token_list.index(token, idx + 1)
            res.append(idx)
    except ValueError:
        pass
    return res


class DeepseekVLTemplate(Template):
    DEEPSEEK_VL_SYSTEM = ('You are a helpful language and vision assistant. '
                          'You are able to understand the visual content that the user provides, '
                          'and assist the user with a variety of tasks using natural language.')

    image_placeholder = ['<image_placeholder>']

    def __init__(self):
        super().__init__(['<｜begin▁of▁sentence｜>{{SYSTEM}}\n\n'], ['User: {{QUERY}}\n\nAssistant:'],
                         ['<｜end▁of▁sentence｜>'], ['<｜end▁of▁sentence｜>'], self.DEEPSEEK_VL_SYSTEM)

    def _encode(self, example: Dict[str, Any]) -> Tuple[Dict[str, Any], Dict[str, Any]]:
        inputs, _ = super()._encode(example)
        if len(inputs) == 0:
            return inputs, {}
        images = example.get('images')
        processor = self.tokenizer.processor
        input_ids, labels = inputs['input_ids'], inputs['labels']
        idx_list = _findall(input_ids, processor.image_id)  # '<image_placeholder>'
        new_input_ids, new_labels = [], []
        lo = 0
        for hi in idx_list:
            new_input_ids += input_ids[lo:hi]
            if labels is not None:
                new_labels += labels[lo:hi]
            new_input_ids += [processor.image_id] * processor.num_image_tokens
            new_labels += [-100] * processor.num_image_tokens
            lo = hi + 1
        new_input_ids += input_ids[lo:]
        if labels is not None:
            new_labels += labels[lo:]
        else:
            new_labels = None
        from deepseek_vl.models.processing_vlm import VLChatProcessorOutput
        images_outputs = processor.image_processor(images, return_tensors='pt')
        output = VLChatProcessorOutput(
            sft_format=None,
            input_ids=torch.tensor(new_input_ids),
            pixel_values=images_outputs.pixel_values,
            num_image_tokens=torch.tensor([processor.num_image_tokens] * len(idx_list)))
        batched_output = dict(processor.batchify([output]))
        batched_output['pixel_values'] = batched_output['pixel_values'].to(dtype=self.model.dtype)
        inputs = {'input_ids': new_input_ids, 'labels': new_labels, '_data': batched_output}
        return inputs, {}

    def _post_encode(self, data: Any) -> Dict[str, Any]:
        inputs_embeds = self.model.prepare_inputs_embeds(**data)[0]
        return {'inputs_embeds': inputs_embeds}

    @staticmethod
    def get_generate_ids(generate_ids: Tensor, input_token_len: int) -> List[int]:
        return generate_ids[0].tolist()


register_template(TemplateType.deepseek_vl, DeepseekVLTemplate(), use_model=True, lazy_tokenize=True)

register_template(
    TemplateType.zephyr,
    Template([], ['<|user|>\n{{QUERY}}</s>\n<|assistant|>\n'], ['</s>\n'], ['</s>'], None,
             ['<|system|>\n{{SYSTEM}}</s>\n']))

register_template(
    TemplateType.sus,
    Template(['{{SYSTEM}}'], ['### Human: {{QUERY}}\n\n### Assistant: '], ['<|endoftext|>'], ['<|endoftext|>']))

register_template(TemplateType.orion,
                  Template(['<s>{{SYSTEM}}'], ['Human: {{QUERY}}\n\nAssistant: </s>'], ['</s>'], ['</s>']))


class CogTemplate(Template):

    def check_example(self, example):
        images = example.get('images') or []
        assert len(images) <= 1

    def replace_tag(self, media_type: Literal['image', 'video', 'audio'], index, example) -> List[Context]:
        return []

    def _encode(self, example: Dict[str, Any]) -> Tuple[Dict[str, Any], Dict[str, Any]]:
        inputs, _ = super()._encode(example)
        if len(inputs) == 0:
            return inputs, {}
        image = example.get('images') or []
        inputs.pop('loss_scale', None)
        model = self.model
        inputs2 = model.build_conversation_input_ids(
            self.tokenizer, query=example['query'], history=example.get('history'), images=image)
        image_token_len = inputs2['token_type_ids'].sum().item()
        input_ids = inputs['input_ids']
        labels = inputs['labels']
        inputs['token_type_ids'] = [0] + [1] * image_token_len + [0] * len(input_ids[1:])
        inputs['input_ids'] = input_ids[:1] + [self.tokenizer.pad_token_id] * image_token_len + input_ids[1:]
        if labels is not None:
            inputs['labels'] = labels[:1] + [-100] * image_token_len + labels[1:]
        if len(image) > 0:
            dtype = model.dtype
            inputs['images'] = [[img.to(dtype=dtype)] for img in inputs2['images']]
            if 'cross_images' in inputs2:
                # is cogagent
                inputs['cross_images'] = [[cross_img.to(dtype=dtype)] for cross_img in inputs2['cross_images']]
        return inputs, {}

    def data_collator(self, batch: List[Dict[str, Any]], padding_to: Optional[int] = None) -> Dict[str, Any]:
        res = super().data_collator(batch, padding_to)
        keys = ['images', 'cross_images']
        for key in keys:
            if key in batch[0]:
                res[key] = [b[key][0] for b in batch]
        token_type_ids = [torch.tensor(b['token_type_ids']) for b in batch]
        token_type_ids = self.pad_sequence(token_type_ids, 0, self.padding_side)
        res['token_type_ids'] = token_type_ids
        return res


register_template(
    TemplateType.cogagent_chat,
    CogTemplate(['<s>'], [' [INST] {{QUERY}} [/INST] '], [], ['</s>']),
    use_model=True,
    infer_media_type='dialogue',
    lazy_tokenize=True)

register_template(
    TemplateType.cogagent_instruct,
    CogTemplate(['<s>'], ['<EOI>Question: {{QUERY}} Answer:'], None, ['</s>']),
    use_model=True,
    infer_media_type='dialogue',
    lazy_tokenize=True)

register_template(
    TemplateType.cogvlm,
    CogTemplate([['bos_token_id']], ['Question: {{QUERY}} Answer:'], ['\n'], [['eos_token_id']]),
    use_model=True,
    infer_media_type='dialogue',
    lazy_tokenize=True)


class Cog2VideoTemplate(CogTemplate):

    def check_example(self, example):
        videos = example.get('videos') or []
        assert len(videos) <= 1

    def _encode(self, example: Dict[str, Any]) -> Tuple[Dict[str, Any], Dict[str, Any]]:
        inputs, _ = super(CogTemplate, self)._encode(example)
        if len(inputs) == 0:
            return inputs, {}
        videos_path = example.get('videos') or []
        video = load_batch(videos_path, load_video_cogvlm2)
        inputs.pop('loss_scale', None)
        model = self.model
        inputs2 = model.build_conversation_input_ids(
            self.tokenizer,
            query=example['query'],
            history=example.get('history'),
            images=video,
            template_version='chat')
        video_token_len = inputs2['token_type_ids'].sum().item()
        input_ids = inputs['input_ids']
        labels = inputs['labels']
        inputs['token_type_ids'] = [0] + [1] * video_token_len + [0] * len(input_ids[1:])
        inputs['input_ids'] = input_ids[:1] + [self.tokenizer.pad_token_id] * video_token_len + input_ids[1:]
        if labels is not None:
            inputs['labels'] = labels[:1] + [-100] * video_token_len + labels[1:]
        if len(video) > 0:
            dtype = model.dtype
            inputs['images'] = [[img.to(dtype=dtype)] for img in inputs2['images']]
        return inputs, {}


register_template(
    TemplateType.cogvlm2_video,
    Cog2VideoTemplate([['bos_token_id']], ['Question: {{QUERY}} Answer:'], ['\n'], [['eos_token_id']]),
    use_model=True,
    infer_media_type='dialogue',
    lazy_tokenize=True,
    media_type='video')

register_template(TemplateType.minicpm, Template(['<s>{{SYSTEM}}'], ['<用户>{{QUERY}}<AI>'], [], ['</s>']))


def _remove_idx(arr: List[int], idx_list: List[int]) -> List[int]:
    res = []
    idx_set = set(idx_list)
    for i, x in enumerate(arr):
        if i not in idx_set:
            res.append(x)
    return res


class MiniCPMVTemplate(Template):
    is_v2_5 = False

    def replace_tag(self, media_type: Literal['image', 'video', 'audio'], index, example) -> List[Context]:
        if self._is_vllm:
            return ['(<image>./</image>)\n']
        else:
            return [[-100]]

    def check_example(self, example):
        images = example.get('images') or []
        if not self._is_vllm and not self._is_lmdeploy:
            assert len(images) == 1

    async def prepare_lmdeploy_inputs(self, inputs: Dict[str, Any]) -> None:
        images = inputs.pop('images', None) or []
        if len(images) == 0:
            return
        input_ids = inputs['input_ids']
        idx_list = _findall(input_ids, -100)
        idx_list.insert(0, -1)
        new_input_ids = []
        features = []
        for i in range(len(idx_list) - 1):
            new_input_ids += input_ids[idx_list[i] + 1:idx_list[i + 1]]
            context_list = ['<image>', [-100], '</image>']
            feat = [x.squeeze() for x in images[i]['embeddings'].split(1)]
            grid = images[i].get('grid')
            if len(feat) > 1 and grid is not None:
                context_list.append('<slice>')
                for j in range(grid[1]):
                    if j > 0:
                        context_list.append('\n')
                    for _ in range(grid[0]):
                        context_list += ['<image>', [-100], '</image>']
                context_list.append('</slice>\n')
            new_input_ids += self._encode_context_list(context_list)[0]
            features += feat
        new_input_ids += input_ids[idx_list[-1] + 1:]
        inputs['input_ids'] = new_input_ids
        inputs['images'] = features
        await super().prepare_lmdeploy_inputs(inputs)

    def _encode(self, example: Dict[str, Any]) -> Tuple[Dict[str, Any], Dict[str, Any]]:
        inputs, _ = super()._encode(example)
        if len(inputs) == 0:
            return inputs, {}
        images = example['images']
        input_ids = inputs['input_ids']
        labels = inputs['labels']
        idx_list = _findall(input_ids, -100)
        idx = idx_list[0]
        config = self.model.config
        tgt_sizes = None
        slice_mode = getattr(config, 'slice_mode', False)
        if slice_mode:
            if self.is_v2_5:
                image_processor = self.tokenizer.processor.image_processor
                image_inputs = image_processor(images, return_tensors='pt').to(self.model.dtype)
                placeholder = image_processor.get_slice_image_placeholder(image_inputs.image_sizes[0][0])
                pixel_values = image_inputs['pixel_values']
                tgt_sizes = image_inputs['tgt_sizes']
            else:
                images, placeholder = self.model.get_slice_image_placeholder(images[0], self.tokenizer)
                pixel_values = [[self.model.transform(img) for img in images]]
            placeholder += '\n'
            placeholder_id = self.tokenizer.encode(placeholder, add_special_tokens=False)
            input_ids = (input_ids[:idx] + placeholder_id + input_ids[idx + 1:])
            if labels is not None:
                labels = (labels[:idx] + [-100] * len(placeholder_id) + labels[idx + 1:])
            input_tensor_ids = torch.tensor(input_ids)
            image_start_idx = torch.where(input_tensor_ids == self.tokenizer.im_start_id)[0]
            image_start_idx += 1
            image_end_idx = torch.where(input_tensor_ids == self.tokenizer.im_end_id)[0]
            valid_image_nums = max(len(image_start_idx), len(image_end_idx))
            image_bound = [
                torch.hstack(
                    [image_start_idx[:valid_image_nums].unsqueeze(-1), image_end_idx[:valid_image_nums].unsqueeze(-1)])
            ]
        else:
            placeholder = '<image>' + '<unk>' * config.query_num + '</image>\n'
            placeholder_id = self.tokenizer.encode(placeholder, add_special_tokens=False)
            input_ids = (input_ids[:idx] + placeholder_id + input_ids[idx + 1:])
            if labels is not None:
                labels = (labels[:idx] + [-100] * len(placeholder_id) + labels[idx + 1:])
            image_bound = [torch.tensor([[idx, idx + config.query_num]])]
            pixel_values = [[self.model.transform(images[0])]]
        inputs = {
            'input_ids': input_ids,
            'labels': labels,
            '_data': {
                'input_ids': torch.tensor(input_ids)[None],
                'image_bound': image_bound,
                'pixel_values': pixel_values,
                'tgt_sizes': tgt_sizes
            }
        }
        return inputs, {}

    def _post_encode(self, data: Any) -> Dict[str, Any]:
        inputs_embeds, _ = self.model.get_vllm_embedding(data)
        return {'inputs_embeds': inputs_embeds[0]}

    @staticmethod
    def get_generate_ids(generate_ids: Tensor, input_token_len: int) -> List[int]:
        return generate_ids[0].tolist()


class MiniCPMV2_6Template(QwenTemplateMixin, MiniCPMVTemplate):

    def check_example(self, example):
        pass

    def replace_tag(self, media_type: Literal['image', 'video', 'audio'], index, example) -> List[Context]:
        assert media_type in {'image', 'video'}
        image_context = super().replace_tag('image', index, example)
        if media_type == 'image':
            return image_context
        elif media_type == 'video':
            return _replace_video2image(load_video_minicpmv, example, lambda i: image_context)

    def _encode(self, example: Dict[str, Any]) -> Tuple[Dict[str, Any], Dict[str, Any]]:
        inputs, _ = Template._encode(self, example)
        if len(inputs) == 0:
            return inputs, {}
        images = example.get('images')
        use_video = bool(example.get('videos'))
        is_plain_text = not images and not use_video
        use_image_id = True
        max_slice_nums = None

        if use_video:
            use_image_id = False
            max_slice_nums = 1  # or 2

        input_ids = inputs['input_ids']
        labels = inputs['labels']
        idx_list = _findall(input_ids, -100)
        idx_list.insert(0, -1)

        image_processor = self.tokenizer.processor.image_processor
        image_inputs = image_processor([images], return_tensors='pt',
                                       max_slice_nums=max_slice_nums).to(self.model.dtype)

        res_input_ids = []
        res_labels = []
        for i in range(len(idx_list) - 1):
            placeholder = image_processor.get_slice_image_placeholder(
                image_inputs.image_sizes[0][i], image_idx=i, max_slice_nums=max_slice_nums, use_image_id=use_image_id)
            placeholder += '\n'
            placeholder_id = self.tokenizer.encode(placeholder, add_special_tokens=False)
            res_input_ids += input_ids[idx_list[i] + 1:idx_list[i + 1]] + placeholder_id
            if labels is not None:
                res_labels += labels[idx_list[i] + 1:idx_list[i + 1]] + [-100] * len(placeholder_id)
        res_input_ids += input_ids[idx_list[-1] + 1:]
        input_ids = res_input_ids
        if labels is not None:
            res_labels += labels[idx_list[-1] + 1:]
            labels = res_labels
        if not is_plain_text:
            input_tensor_ids = torch.tensor(input_ids)
            unk_token = self.tokenizer.encode('<unk>', add_special_tokens=False)[0]
            indices = (input_tensor_ids == unk_token).nonzero(as_tuple=True)[0].tolist()

            ranges = []
            start = indices[0]
            for i in range(1, len(indices)):
                if indices[i] != indices[i - 1] + 1:
                    ranges.append([start, indices[i - 1] + 1])
                    start = indices[i]
            ranges.append([start, indices[-1] + 1])
            image_bound = [torch.tensor(ranges)]
        else:
            image_bound = [[]]

        inputs = {
            'input_ids': input_ids,
            'labels': labels,
            '_data': {
                'input_ids': torch.tensor(input_ids)[None],
                'image_bound': image_bound,
                'pixel_values': image_inputs['pixel_values'],
                'tgt_sizes': image_inputs['tgt_sizes']
            }
        }
        return inputs, {}


register_template(TemplateType.minicpm_v_v2_6, MiniCPMV2_6Template(), use_model=True, lazy_tokenize=True)


class MiniCPMV2_5Template(Llama3TemplateMixin, MiniCPMVTemplate):
    is_v2_5 = True


register_template(
    TemplateType.minicpm_v_v2_5, MiniCPMV2_5Template(), use_model=True, lazy_tokenize=True, infer_media_type='dialogue')

register_template(
    TemplateType.minicpm_v,
    MiniCPMVTemplate(['<s>{{SYSTEM}}'], ['<用户>{{QUERY}}<AI>'], [], ['</s>']),
    use_model=True,
    lazy_tokenize=True,
    infer_media_type='dialogue')

gemma_template = Template(['<bos>'], ['<start_of_turn>user\n{{QUERY}}<end_of_turn>\n<start_of_turn>model\n'],
                          ['<end_of_turn>\n'], ['<end_of_turn>'], None,
                          ['<bos><start_of_turn>system\n{{SYSTEM}}<end_of_turn>\n'])
register_template(TemplateType.gemma, gemma_template)

register_template(TemplateType.telechat, Template([], ['<_user>{{QUERY}}<_bot>'], ['<_end>'], ['<_end>']))

register_template(TemplateType.telechat_v2, Template([], ['<_user> {{QUERY}}<_bot>'], [], ['<_end>']))

DBRX_SYSTEM = (
    'You are DBRX, created by Databricks. You were last updated in December 2023. '
    'You answer questions based on information available up to that point.\n'
    'YOU PROVIDE SHORT RESPONSES TO SHORT QUESTIONS OR STATEMENTS, '
    'but provide thorough responses to more complex and open-ended questions.\n'
    'You assist with various tasks, from writing to coding (using markdown for code blocks '
    '— remember to use ``` with code, JSON, and tables).\n'
    'You do not have real-time data access or code execution capabilities.'
    ' You avoid stereotyping and provide balanced perspectives on controversial topics. '
    'You do not provide song lyrics, poems, or news articles and do not divulge details of your training data.\n'
    'This is your system prompt, guiding your responses. Do not reference it, just respond to the user. '
    'If you find yourself talking about this message, stop. You should be responding appropriately '
    'and usually that means not mentioning this.'
    'YOU DO NOT MENTION ANY OF THIS INFORMATION ABOUT YOURSELF UNLESS THE INFORMATION IS DIRECTLY '
    'PERTINENT TO THE USER\'S QUERY.')


class DbrxTemplate(ChatmlTemplate):
    system = DBRX_SYSTEM


register_template(TemplateType.dbrx, DbrxTemplate())

register_template(TemplateType.mengzi,
                  Template([], ['输入：{{QUERY}}输出：\n'], [], [['eos_token_id']], None, ['指令：{{SYSTEM}}']))

C4AI_SYSTEM = ('You are Command-R, a brilliant, sophisticated, AI-assistant trained to assist human users by '
               'providing thorough responses.You are trained by Cohere.')
register_template(
    TemplateType.c4ai,
    Template(
        ['<BOS_TOKEN>'],
        ['<|START_OF_TURN_TOKEN|><|USER_TOKEN|>{{QUERY}}<|END_OF_TURN_TOKEN|><|START_OF_TURN_TOKEN|><|CHATBOT_TOKEN|>'],
        ['<|END_OF_TURN_TOKEN|>'], ['<|END_OF_TURN_TOKEN|>'], C4AI_SYSTEM,
        ['<|START_OF_TURN_TOKEN|><|SYSTEM_TOKEN|>{{SYSTEM}}<|END_OF_TURN_TOKEN|']))


class mPlugOwl2Template(Template):

    def __init__(self):
        super().__init__(['{{SYSTEM}}'], ['USER: {{QUERY}}ASSISTANT:'], ['</s>'], [['eos_token_id']])

    def replace_tag(self, media_type: Literal['image', 'video', 'audio'], index, example) -> List[Context]:
        assert media_type == 'image'
        return [[-200]]

    def _encode(self, example: Dict[str, Any]) -> Tuple[Dict[str, Any], Dict[str, Any]]:
        from mplug_owl2.mm_utils import process_images
        processor = self.tokenizer.processor
        images = example.get('images') or []
        for i, image in enumerate(images):
            # ref: https://modelscope.cn/models/iic/mPLUG-Owl2.1
            max_edge = max(image.size)
            image = image.resize((max_edge, max_edge))
            images[i] = image
        inputs, _ = super()._encode(example)
        if len(inputs) == 0:
            return inputs, {}
        input_ids = inputs['input_ids']
        labels = inputs['labels']
        if images:
            images = process_images(images, processor)
            images = images.to(self.model.dtype)
            return {'input_ids': input_ids, 'labels': labels, 'images': images}, {}
        else:
            return {'input_ids': input_ids, 'labels': labels}, {}

    def data_collator(self, batch: List[Dict[str, Any]], padding_to: Optional[int] = None) -> Dict[str, Any]:
        res = super().data_collator(batch, padding_to)
        images = [b['images'] for b in batch if 'images' in b]
        if images:
            res['images'] = torch.concat(images)
        return res


register_template(
    TemplateType.mplug_owl2, mPlugOwl2Template(), infer_media_type='round', use_model=True, lazy_tokenize=True)

register_template(TemplateType.wizardlm2_awq,
                  Template(['{{SYSTEM}}'], ['User:\n{{QUERY}}\n\nAssistant:\n'], ['\n\n'], ['</s>']))

_wizardlm2_system = ('A chat between a curious user and an artificial intelligence assistant. '
                     'The assistant gives helpful, detailed, and polite answers to the user\'s questions. ')
register_template(TemplateType.wizardlm2,
                  Template(['{{SYSTEM}}'], ['USER: {{QUERY}} ASSISTANT:'], ['</s>'], ['</s>'], _wizardlm2_system))

_default_phi3_system = ('You are a helpful digital assistant. '
                        'Please provide safe, ethical and accurate information to the user.')

register_template(
    TemplateType.phi3,
    Template(['<s>'], ['<|user|>\n{{QUERY}}<|end|>\n<|assistant|>\n'], ['<|end|>\n'], ['<|end|>'], _default_phi3_system,
             ['<s><|system|>\n{{SYSTEM}}<|end|>\n']))

register_template(TemplateType.atom,
                  Template(['{{SYSTEM}}'], ['<s>Human: {{QUERY}}\n</s><s>Assistant: '], ['</s>'], ['</s>']))


def get_template(
    template_type: str,
    tokenizer: PreTrainedTokenizerBase,
    default_system: Optional[str] = None,
    max_length: Optional[int] = None,
    truncation_strategy: Literal['delete', 'truncation_left'] = 'delete',
    model=None,
    **kwargs,
) -> Template:
    template_info = TEMPLATE_MAPPING[template_type]
    template = deepcopy(template_info['template'])
    template._init_template(tokenizer, default_system, max_length, truncation_strategy, model=model, **kwargs)
    return template<|MERGE_RESOLUTION|>--- conflicted
+++ resolved
@@ -61,17 +61,10 @@
     llava_mistral = 'llava-mistral'
     llava_vicuna = 'llava-vicuna'
     llava_yi = 'llava-yi'
-<<<<<<< HEAD
-    llava_llama_instruct = 'llava-llama-instruct'
-    llava_next_llama3 = 'llava-next-llama3'
-    llava_qwen_instruct = 'llava-qwen-instruct'
-    llama_llava_next = 'llama-llava-next'
-=======
     llama3_llava_next_hf = 'llama-llava-next-hf'
     llava_qwen_hf = 'llama-qwen-hf'
     llava_onevision_qwen = 'llava-onevision-qwen'
     # llava-video
->>>>>>> c7accb47
     llava_next_video = 'llava-next-video'
     llava_next_video_yi = 'llava-next-video-yi'
     # lmms-lab:llava
@@ -926,22 +919,12 @@
             ]
         elif 'input_ids' in batch[0]:
             input_ids = [torch.tensor(b['input_ids']) for b in batch]
-<<<<<<< HEAD
-            attention_mask = [torch.ones(len(input_ids[i]), dtype=torch.int64) for i in range(len(input_ids))]
-        try:
-            labels = [torch.tensor(b['labels']) for b in batch]
-        except:
-            raise ValueError('label is None')
-        loss_scale = [torch.tensor(b['loss_scale']) for b in batch] if 'loss_scale' in batch[0] else None
-        padding_right = self.padding_side == 'right'
-=======
             res['input_ids'] = input_ids
             res['attention_mask'] = [torch.ones(len(input_ids[i]), dtype=torch.int64) for i in range(len(input_ids))]
 
         for key in ['labels', 'loss_scale', 'position_ids']:
             if key in batch[0]:
                 res[key] = [torch.tensor(b[key]) for b in batch]
->>>>>>> c7accb47
 
         if padding_to is not None:
             assert 'input_ids' in res
@@ -1826,45 +1809,6 @@
         labels = inputs.get('labels')
         images = example.get('images')
         if images:
-<<<<<<< HEAD
-            pixel_values = [transform_image(image) for image in images]
-            assert len(pixel_values) == len(
-                idx_list), f'len(pixel_values): {len(pixel_values)}, len(idx_list): {len(idx_list)}'
-            added_tokens_len = 0
-            patches = 0
-            for idx, pv in zip(idx_list, pixel_values):
-                patches += pv.shape[0]
-                img_tokens: List[int] = self.tokenizer.encode(
-                    '<img>' + '<IMG_CONTEXT>' * self.num_image_token * pv.shape[0] + '</img>\n',
-                    add_special_tokens=False)
-                input_ids = input_ids[:idx + added_tokens_len] + img_tokens + input_ids[idx + added_tokens_len + 1:]
-                if labels is not None:
-                    labels = labels[:idx + added_tokens_len] + [-100] * len(img_tokens) + labels[idx + added_tokens_len
-                                                                                                 + 1:]
-                added_tokens_len += len(img_tokens) - 1
-            inputs['input_ids'] = input_ids
-            inputs['labels'] = labels
-            inputs['pixel_values'] = torch.cat(pixel_values).to(self.model.dtype)
-            inputs['image_flags'] = torch.ones(patches)
-        elif videos_path:
-            assert len(videos_path) == 1, f'videos_path: {videos_path}'
-            pixel_values, num_patches = load_video_internvl(videos_path[0], num_segments=self.video_segments) # pixel_values: [video_segments, 3, H/W, W/H]
-            assert len(num_patches) == len(
-                idx_list), f'len(num_patches): {len(num_patches)}, len(idx_list): {len(idx_list)}'
-            added_tokens_len = 0    # 用于保存每轮循环中 历史上已经由于增加img_tokens而加了多长 来确定这次应该在哪替换
-            for idx, num_patch in zip(idx_list, num_patches):
-                img_tokens: List[int] = self.tokenizer.encode(
-                    '<img>' + '<IMG_CONTEXT>' * self.num_image_token * num_patch + '</img>\n', add_special_tokens=False)
-                input_ids = input_ids[:idx + added_tokens_len] + img_tokens + input_ids[idx + added_tokens_len + 1:]    # 将视频位置替换为视频frames的img_tokens
-                if labels is not None:
-                    labels = labels[:idx + added_tokens_len] + [-100] * len(img_tokens) + labels[idx + added_tokens_len
-                                                                                                 + 1:]              # 这些位置对应的label是-100
-                added_tokens_len += len(img_tokens) - 1
-            inputs['input_ids'] = input_ids
-            inputs['labels'] = labels
-            inputs['pixel_values'] = pixel_values.to(self.model.dtype)
-            inputs['image_flags'] = torch.ones(sum(num_patches))
-=======
             has_video = bool(example.get('videos'))
             pixel_values = [transform_image(image, max_num=1 if has_video else 12) for image in images]
             num_patches = [pv.shape[0] for pv in pixel_values]
@@ -1886,7 +1830,6 @@
         inputs['input_ids'] = input_ids
         inputs['labels'] = labels
         inputs['_data'] = {'input_ids': torch.tensor(input_ids), 'pixel_values': pixel_values}
->>>>>>> c7accb47
         inputs.pop('loss_scale', None)
         return inputs, {}
 

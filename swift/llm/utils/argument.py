# Copyright (c) Alibaba, Inc. and its affiliates.
import inspect
import math
import os
import platform
import sys
from dataclasses import dataclass, field
from typing import Any, List, Literal, Optional, Set, Tuple, Union

import json
import numpy as np
import torch
import torch.distributed as dist
import transformers
from datasets import Dataset as HfDataset
from datasets import IterableDataset as HfIterableDataset
from datasets import concatenate_datasets
from packaging import version
from torch import dtype as Dtype
from transformers.utils import is_torch_bf16_gpu_available, is_torch_cuda_available, is_torch_npu_available, strtobool
from transformers.utils.versions import require_version

from swift.hub import HubApi, ModelScopeConfig
from swift.trainers import LOSS_MAPPING, Seq2SeqTrainingArguments
from swift.tuners import Swift
from swift.utils import (add_version_to_work_dir, get_dist_setting, get_logger, get_pai_tensorboard_dir, is_dist,
                         is_local_master, is_mp, is_pai_training_job, use_torchacc)
from .client_utils import get_model_list_client
from .dataset import (DATASET_MAPPING, _dataset_name_exists, get_dataset, parse_dataset_name,
                      register_dataset_info_file, sample_dataset)
from .media import MediaTag
from .model import (MODEL_MAPPING, dtype_mapping, get_additional_saved_files, get_default_lora_target_modules,
                    get_default_template_type)
from .template import TEMPLATE_MAPPING
from .utils import is_liger_available, is_lmdeploy_available, is_quant_model, is_vllm_available

logger = get_logger()
DATASET_TYPE = Union[HfDataset, HfIterableDataset]


def is_adapter(sft_type: str) -> bool:
    return sft_type in {
        'lora', 'longlora', 'adalora', 'ia3', 'llamapro', 'adapter', 'vera', 'boft', 'fourierft', 'reft'
    }


class ArgumentsBase:

    def __post_init__(self) -> None:
        if self.max_length == -1:
            self.max_length = None
        model_kwargs = self.model_kwargs
        if model_kwargs is None:
            model_kwargs = {}
        if isinstance(model_kwargs, str):
            model_kwargs = json.loads(model_kwargs)
        for k, v in model_kwargs.items():
            k = k.upper()
            os.environ[k] = str(v)

        if isinstance(self.device_map_config, str):
            if os.path.exists(self.device_map_config):  # local path
                with open(self.device_map_config, 'r') as f:
                    self.device_map_config = json.load(f)
            else:  # json str
                self.device_map_config = json.loads(self.device_map_config)
        _, local_rank, _, local_world_size = get_dist_setting()
        if local_world_size > 1 and isinstance(self.device_map_config, dict) and local_rank > 0:
            for k, v in self.device_map_config.items():
                if isinstance(v, int):
                    self.device_map_config[k] += local_rank

    @classmethod
    def _check_path(cls,
                    value: Union[str, List[str]],
                    k: Optional[str] = None,
                    check_exist_path_set: Optional[Set[str]] = None) -> Union[str, List[str]]:
        if check_exist_path_set is None:
            check_exist_path_set = set()
        if isinstance(value, str):
            value = os.path.expanduser(value)
            value = os.path.abspath(value)
            if k in check_exist_path_set and not os.path.exists(value):
                if k is not None:
                    raise FileNotFoundError(f"`{k}`: '{value}'")
                else:
                    raise FileNotFoundError(f"path: '{value}'")
        elif isinstance(value, list):
            res = []
            for v in value:
                res.append(cls._check_path(v, k, check_exist_path_set))
            value = res
        return value

    def _is_multimodal(self, model_type: Optional[str] = None) -> bool:
        if model_type is None:
            return False
        model_info = MODEL_MAPPING[model_type]
        tags = model_info.get('tags') or []
        return 'multi-modal' in tags

    def _is_vision(self, model_type: Optional[str] = None) -> bool:
        if model_type is None:
            return False
        model_info = MODEL_MAPPING[model_type]
        tags = model_info.get('tags') or []
        return 'vision' in tags

    def handle_path(self: Union['SftArguments', 'InferArguments']) -> None:
        check_exist_path = ['ckpt_dir', 'resume_from_checkpoint', 'custom_register_path']
        maybe_check_exist_path = ['model_id_or_path', 'custom_dataset_info']
        if isinstance(self, SftArguments):
            check_exist_path.append('deepspeed_config_path')
            maybe_check_exist_path.append('deepspeed')

        for k in maybe_check_exist_path:
            v = getattr(self, k)
            if isinstance(v, str) and v is not None and (v.startswith('~') or v.startswith('/') or os.path.exists(v)):
                check_exist_path.append(k)
        check_exist_path_set = set(check_exist_path)
        other_path = ['output_dir', 'logging_dir']
        for k in check_exist_path + other_path:
            value = getattr(self, k, None)
            if value is None:
                continue
            value = self._check_path(value, k, check_exist_path_set)
            setattr(self, k, value)

    def check_flash_attn(self: Union['SftArguments', 'InferArguments']) -> None:
        model_info = MODEL_MAPPING[self.model_type]
        support_flash_attn = model_info.get('support_flash_attn', False)
        if self.use_flash_attn and not support_flash_attn:
            logger.warning(f'use_flash_attn: {self.use_flash_attn}, ' f'but support_flash_attn: {support_flash_attn}')

    def handle_generation_config(self: Union['SftArguments', 'InferArguments']) -> None:
        if self.temperature == 0:
            self.do_sample = False
        if self.do_sample is False and (isinstance(self, InferArguments) and self.infer_backend == 'pt'
                                        and isinstance(self, SftArguments)):
            # fix warning
            self.temperature = 1.
            self.top_p = 1.
            self.top_k = 50
            logger.info('Due to do_sample=False, the following settings are applied: args.temperature: '
                        f'{self.temperature}, args.top_p: {self.top_p}, args.top_k: {self.top_k}.')

    def select_dtype(self: Union['SftArguments', 'InferArguments']) -> Tuple[Optional[Dtype], bool, bool]:
        if not is_torch_cuda_available() and not is_torch_npu_available():
            # cpu
            if self.dtype == 'AUTO':
                self.dtype = 'fp32'
                logger.info(f'Setting args.dtype: {self.dtype}')
            assert self.dtype != 'fp16', 'The CPU does not support matrix multiplication with FP16.'
            if self.dtype == 'fp32':
                return torch.float32, False, False
            elif self.dtype == 'bf16':
                return torch.bfloat16, False, True
            else:
                raise ValueError(f'args.dtype: {self.dtype}')
        # cuda, npu
        if self.dtype == 'AUTO':
            if not is_torch_bf16_gpu_available():
                self.dtype = 'fp16'
            else:
                model_torch_dtype = MODEL_MAPPING[self.model_type].get('torch_dtype')
                if model_torch_dtype is not None:
                    self.dtype = dtype_mapping[model_torch_dtype]
                elif isinstance(self, SftArguments):
                    self.dtype = 'bf16'
                else:
                    return None, False, False

        torch_dtype = dtype_mapping_reversed[self.dtype]

        assert torch_dtype in {torch.float16, torch.bfloat16, torch.float32}
        if torch_dtype == torch.float16:
            if isinstance(self, SftArguments) and self.sft_type == 'full':
                self.dtype = 'fp32'
                torch_dtype = torch.float32
                logger.warning(
                    'Fine-tuning with full parameters does not support fp16, and is prone to NaN. '
                    'We will use the fp32 & AMP approach, which consumes approximately twice the memory of bf16.')
                logger.info(f'Setting torch_dtype: {torch_dtype}')
            fp16, bf16 = True, False
        elif torch_dtype == torch.bfloat16:
            support_bf16 = is_torch_bf16_gpu_available()
            if not support_bf16:
                logger.warning(f'support_bf16: {support_bf16}')
            fp16, bf16 = False, True
        else:
            fp16, bf16 = False, False
        return torch_dtype, fp16, bf16

    def select_bnb(self: Union['SftArguments', 'InferArguments']) -> Tuple[Optional[Dtype], bool, bool]:
        if self.bnb_4bit_comp_dtype == 'AUTO':
            self.bnb_4bit_comp_dtype = self.dtype

        if self.bnb_4bit_comp_dtype != 'AUTO':
            bnb_4bit_compute_dtype = dtype_mapping_reversed[self.bnb_4bit_comp_dtype]
            assert bnb_4bit_compute_dtype in {torch.float16, torch.bfloat16, torch.float32}
        else:
            bnb_4bit_compute_dtype = None
        quantization_bit = self.quantization_bit
        if self.quant_method == 'bnb':
            if quantization_bit == 4:
                require_version('bitsandbytes')
                load_in_4bit, load_in_8bit = True, False
            elif quantization_bit == 8:
                require_version('bitsandbytes')
                load_in_4bit, load_in_8bit = False, True
            else:
                logger.warning('bnb only support 4/8 bits quantization, you should assign --quantization_bit 4 or 8,\
                    Or specify another quantization method; No quantization will be performed here.')
                load_in_4bit, load_in_8bit = False, False
        else:
            load_in_4bit, load_in_8bit = False, False

        return bnb_4bit_compute_dtype, load_in_4bit, load_in_8bit

    def handle_custom_register(self: Union['SftArguments', 'InferArguments']) -> None:
        if self.custom_register_path is None:
            return
        folder, fname = os.path.split(self.custom_register_path)
        sys.path.append(folder)
        __import__(fname.rstrip('.py'))

    def handle_compatibility(self: Union['SftArguments', 'InferArguments']) -> None:
        template_type_mapping = {'chatglm2-generation': 'chatglm-generation', 'chatml': 'qwen'}
        model_type_mapping = {
            'openbmb-minicpm-2b-sft-chat': 'minicpm-2b-sft-chat',
            'openbmb-minicpm-2b-chat': 'minicpm-2b-chat',
            'cogvlm-17b-instruct': 'cogvlm-17b-chat',
            'minicpm-v-v2': 'minicpm-v-v2-chat',
            'mplug-owl2d1-chat': 'mplug-owl2_1-chat',
            'llava1d6-mistral-7b-instruct': 'llava1_6-mistral-7b-instruct',
            'llava1d6-yi-34b-instruct': 'llava1_6-yi-34b-instruct',
        }
        dataset_name_mapping = {
            'ms-bench-mini': 'ms-bench#20000',
            'multi-alpaca-all': 'multi-alpaca',
            'instinwild-en': 'instinwild:subset',
            'instinwild-zh': 'instinwild:default',
            'firefly-all-zh': 'firefly-zh',
            'sharegpt-en': 'sharegpt:common-en/computer-en',
            'sharegpt-zh': 'sharegpt:common-zh/computer-zh/unknow-zh',
            'open-orca-gpt4': 'open-orca:default',
            'sharegpt-gpt4-mini': 'sharegpt-gpt4:default',
            'deepctrl-sft-zh': 'deepctrl-sft:default',
            'deepctrl-sft-en': 'deepctrl-sft:en',
            'ms-agent-for-agentfabric-default': 'ms-agent-for-agentfabric:default',
            'ms-agent-for-agentfabric-addition': 'ms-agent-for-agentfabric:addition',
            **{
                f'toolbench-for-alpha-umi-{sn}': f'toolbench-for-alpha-umi:{sn}'
                for sn in DATASET_MAPPING['toolbench-for-alpha-umi']['subsets']
            },
            'medical-mini-zh': 'medical-zh#50000',
            'cmnli-mini-zh': 'cmnli-zh#20000',
            'coco-mini-en': 'coco-en-mini',
            'coco-mini-en-2': 'coco-en-2-mini',
            'aishell1-mini-zh': 'aishell1-zh-mini',
            **{f'hh-rlhf-{sn}': f'hh-rlhf:{sn}'
               for sn in DATASET_MAPPING['hh-rlhf']['subsets']},
            **{
                f"hh-rlhf-cn-{sn.replace('_', '-')}": f'hh-rlhf-cn:{sn}'
                for sn in DATASET_MAPPING['hh-rlhf-cn']['subsets']
            },
            **{
                f"coig-cqia-{sn.replace('_', '-')}": f'coig-cqia:{sn}'
                for sn in DATASET_MAPPING['coig-cqia']['subsets']
            },
            **{f'ruozhiba-{sn}': f'ruozhiba:{sn}'
               for sn in DATASET_MAPPING['ruozhiba']['subsets']},
        }
        for _name, _mapping in [['template_type', template_type_mapping], ['model_type', model_type_mapping]]:
            k = getattr(self, _name)
            if k in _mapping:
                v = _mapping[k]
                setattr(self, _name, v)
                break
        for key in ['dataset', 'val_dataset']:
            _dataset = getattr(self, key)
            if isinstance(_dataset, str):
                _dataset = [_dataset]
            elif _dataset is None:
                _dataset = []
            if len(_dataset) == 1 and ',' in _dataset[0]:
                _dataset = _dataset[0].split(',')
            for i, d in enumerate(_dataset):
                if d in dataset_name_mapping:
                    _dataset[i] = dataset_name_mapping[d]
            for d in _dataset:
                assert ',' not in d, f'dataset: {d}, please use `/`'
            setattr(self, key, _dataset)
        if self.truncation_strategy == 'ignore':
            self.truncation_strategy = 'delete'
        if self.safe_serialization is not None:
            self.save_safetensors = self.safe_serialization
        if len(self.custom_train_dataset_path) > 0:
            self.dataset += self.custom_train_dataset_path
        if len(self.custom_val_dataset_path) > 0:
            self.val_dataset += self.custom_val_dataset_path
        if self.device_map_config_path is not None:
            self.device_map_config = self.device_map_config_path

        if isinstance(self, InferArguments):
            if self.merge_lora_and_save is not None:
                self.merge_lora = self.merge_lora_and_save
            if self.vllm_lora_modules is not None:
                self.lora_modules = self.vllm_lora_modules
        if isinstance(self, AppUIArguments):
            if self.server_name is not None:
                self.host = self.server_name
            if self.server_port is not None:
                self.port = self.server_port
        if isinstance(self, SftArguments):
            log_freeze_warning = False
            try:
                if isinstance(self.freeze_parameters, (int, float)):
                    log_freeze_warning = True
                elif isinstance(self.freeze_parameters, list) and len(self.freeze_parameters) == 1:
                    self.freeze_parameters = float(self.freeze_parameters[0])
                    log_freeze_warning = True
            except Exception:
                pass
            if log_freeze_warning:
                logger.warning(f'please use `--freeze_parameters_ratio {self.freeze_parameters}`')
                self.freeze_parameters_ratio = self.freeze_parameters
                self.freeze_parameters = []

            if isinstance(self.train_dataset_mix_ds, str):
                self.train_dataset_mix_ds = [self.train_dataset_mix_ds]
            if self.only_save_model is not None:
                self.save_only_model = self.only_save_model
            if self.neftune_alpha is not None:
                self.neftune_noise_alpha = self.neftune_alpha
            if self.per_device_train_batch_size is not None:
                self.batch_size = self.per_device_train_batch_size
            if self.per_device_eval_batch_size is not None:
                self.eval_batch_size = self.per_device_eval_batch_size
            if self.deepspeed_config_path is not None:
                self.deepspeed = self.deepspeed_config_path
            if self.eval_strategy is not None:
                self.evaluation_strategy = self.eval_strategy
            if self.lora_dropout_p is not None:
                self.lora_dropout = self.lora_dropout_p

            if self.boft_target_modules:
                self.target_modules = self.boft_target_modules
            if self.boft_modules_to_save:
                self.modules_to_save = self.boft_modules_to_save

            if self.ia3_target_modules:
                self.target_modules = self.ia3_target_modules
            if self.ia3_modules_to_save:
                self.modules_to_save = self.ia3_modules_to_save

            if self.vera_target_modules:
                self.target_modules = self.vera_target_modules
            if self.vera_modules_to_save:
                self.modules_to_save = self.vera_modules_to_save

            if self.lora_target_modules:
                self.target_modules = self.lora_target_modules
            if self.lora_modules_to_save:
                self.modules_to_save = self.lora_modules_to_save
            if self.lora_target_regex:
                self.target_regex = self.lora_target_regex

        if getattr(self, 'push_hub_strategy', None):
            self.hub_strategy = self.push_hub_strategy
            if self.hub_strategy in ('push_last', 'push_best'):
                self.hub_strategy = 'every_save'

    def handle_custom_dataset_info(self: Union['SftArguments', 'InferArguments']):
        if self.custom_dataset_info is None:
            return
        register_dataset_info_file(self.custom_dataset_info)

    def _handle_dataset_sample(self: Union['SftArguments', 'InferArguments']):
        # compatibility. (Deprecated)
        # Avoid post-processing
        if len(self.dataset) != 1 or self.train_dataset_sample == -1:
            return
        _dataset = self.dataset[0]
        train_sample = parse_dataset_name(_dataset)[3]
        if train_sample == -1:
            train_sample = self.train_dataset_sample
        else:
            _dataset = _dataset[:_dataset.find('#')]
            if self.train_dataset_sample < train_sample:
                train_sample = self.train_dataset_sample
        _dataset = f'{_dataset}#{train_sample}'
        self.dataset[0] = _dataset
        self.train_dataset_sample = -1

    def _register_self_cognition(self: Union['SftArguments', 'InferArguments']) -> None:

        # compatibility. (Deprecated)
        idx_list = _dataset_name_exists(self.dataset, 'self-cognition')
        assert len(idx_list) <= 1
        self.use_self_cognition = len(idx_list) == 1
        if self.self_cognition_sample > 0:
            d = f'self-cognition#{self.self_cognition_sample}'
            if len(idx_list) == 1:
                self.dataset[idx_list[0]] = d
            else:
                self.dataset.append(d)
            self.use_self_cognition = True
        # check
        if self.use_self_cognition:
            for k in ['model_name', 'model_author']:
                v = getattr(self, k)
                if isinstance(v, str):
                    v = [v]
                elif v is None:
                    v = [None, None]
                if len(v) == 1:
                    v = v * 2
                if v[0] is None and v[1] is None:
                    raise ValueError('Please set self.model_name self.model_author. '
                                     'For example: `--model_name 小黄 "Xiao Huang" --model_author 魔搭 ModelScope`. '
                                     'Representing the model name and model author in Chinese and English.')
                setattr(self, k, v)

    def _handle_dataset_compat(
            self: Union['SftArguments', 'InferArguments'], train_dataset: Optional[DATASET_TYPE],
            val_dataset: Optional[DATASET_TYPE]) -> Tuple[Optional[DATASET_TYPE], Optional[DATASET_TYPE]]:
        # compatibility. (Deprecated)
        streaming = getattr(self, 'streaming', False)
        random_state = np.random.RandomState(self.dataset_seed)
        val_dataset_sample = self.val_dataset_sample

        if train_dataset is not None and self.train_dataset_sample >= 0:
            train_dataset_sample = min(self.train_dataset_sample, train_dataset.shape[0])
            if train_dataset.shape[0] > train_dataset_sample:
                logger.info(f'train_dataset_sample: {train_dataset_sample}')
                train_idxs = random_state.permutation(train_dataset_sample)
                train_dataset = train_dataset.select(train_idxs)
            if val_dataset_sample is None:
                val_dataset_sample = max(int(train_dataset_sample * self.dataset_test_ratio), 1)
        if val_dataset is not None and val_dataset_sample is not None and val_dataset_sample >= 0:
            if not streaming and val_dataset.shape[0] > val_dataset_sample:
                logger.info(f'val_dataset_sample: {val_dataset_sample}')
                val_idxs = random_state.permutation(val_dataset_sample)
                val_dataset = val_dataset.select(val_idxs)
            elif streaming:
                val_dataset = val_dataset.shuffle(
                    seed=self.dataset_seed, buffer_size=self.streaming_buffer_size).take(val_dataset_sample)

        if (train_dataset is None or not hasattr(self, 'train_dataset_mix_ratio') or self.train_dataset_mix_ratio <= 0
                or len(self.train_dataset_mix_ds) == 0):
            return train_dataset, val_dataset

        mix_dataset_sample = int(len(train_dataset) * self.train_dataset_mix_ratio)
        logger.info(f'train_dataset_mix_ds: {self.train_dataset_mix_ds}')
        logger.info(f'len(train_dataset): {len(train_dataset)}, mix_dataset_sample: {mix_dataset_sample}')
        mixed_dataset = get_dataset(
            self.train_dataset_mix_ds,
            0.0,
            random_state,
            check_dataset_strategy=self.check_dataset_strategy,
            streaming=streaming)[0]
        if len(mixed_dataset) < mix_dataset_sample:
            logger.warn(f'The length of dataset used for mixin: {self.train_dataset_mix_ds} are '
                        'lesser than the ratio required by the `train_dataset_mix_ratio` '
                        f'argument: {self.train_dataset_mix_ratio}. '
                        f'the actual ratio is: {len(mixed_dataset) / len(train_dataset):.6}.')
        else:
            mixed_dataset = sample_dataset(mixed_dataset, mix_dataset_sample, random_state)
        train_dataset = concatenate_datasets([train_dataset, mixed_dataset])
        return train_dataset, val_dataset

    def prepare_template(self: Union['SftArguments', 'InferArguments']):
        if self.template_type == 'AUTO':
            self.template_type = get_default_template_type(self.model_type)
            logger.info(f'Setting template_type: {self.template_type}')

    def set_model_type(self: Union['SftArguments', 'InferArguments']) -> None:
        # compat with swift<1.7
        if self.model_cache_dir is not None and self.model_id_or_path is None:
            self.model_id_or_path = self.model_cache_dir
            self.model_cache_dir = None

        if self.model_id_or_path is not None:
            use_hf = strtobool(os.environ.get('USE_HF', 'False'))
            model_mapping_reversed = {}
            for k, v in MODEL_MAPPING.items():
                if use_hf:
                    model_id = v.get('hf_model_id')
                else:
                    model_id = v.get('model_id_or_path')
                if model_id is None:
                    continue
                model_id = model_id.lower()
                model_mapping_reversed[model_id] = k
            model_id_or_path = self.model_id_or_path
            model_id_or_path_lower = model_id_or_path.lower()

            if self.model_type is None and model_id_or_path_lower in model_mapping_reversed:
                model_type = model_mapping_reversed[model_id_or_path_lower]
                assert self.model_type is None or self.model_type == model_type
                self.model_type = model_type
                logger.info(f'Setting args.model_type: {model_type}')
                if self.model_cache_dir is not None:
                    self.model_id_or_path = self.model_cache_dir
            else:
                if (isinstance(self, InferArguments) and 'checkpoint-' in model_id_or_path
                        and 'merged' not in model_id_or_path and self.ckpt_dir is None):
                    raise ValueError('Please use `--ckpt_dir vx-xxx/checkpoint-xxx` to use the checkpoint.')
                if self.model_type is None:
                    raise ValueError(f"model_id_or_path: '{model_id_or_path}' is not registered. "
                                     'Please set `--model_type <model_type> --model_id_or_path <model_id_or_path>`.')
                assert self.model_cache_dir is None

        error_msg = f'The model_type you can choose: {list(MODEL_MAPPING.keys())}'
        if self.model_type is None:
            raise ValueError('please setting `--model_type <model_type>`. ' + error_msg)
        elif self.model_type not in MODEL_MAPPING:
            raise ValueError(f"model_type: '{self.model_type}' is not registered. " + error_msg)
        model_info = MODEL_MAPPING[self.model_type]
        use_hf = strtobool(os.environ.get('USE_HF', 'False'))
        if self.model_revision is not None:
            model_info['revision'] = self.model_revision
            logger.info(f"Setting model_info['revision']: {self.model_revision}")
        elif use_hf:
            model_info['revision'] = 'main'
        self.model_revision = model_info['revision']
        if self.model_id_or_path is None:
            self.model_id_or_path = model_info['hf_model_id'] if use_hf else model_info['model_id_or_path']
        requires = model_info['requires']
        for require in requires:
            require_version(require)

    def prepare_ms_hub(self: Union['SftArguments', 'InferArguments']) -> None:
        hub_token = self.hub_token
        if hub_token is None:
            hub_token = os.environ.get('MODELSCOPE_API_TOKEN')
        if hub_token:
            api = HubApi()
            api.login(hub_token)
        if not hasattr(self, 'push_to_hub') or not self.push_to_hub:
            return
        self.hub_token = hub_token
        assert ModelScopeConfig.get_token() is not None, 'Please enter hub_token'
        if self.hub_model_id is None:
            self.hub_model_id = f'{self.model_type}-{self.sft_type}'
            logger.info(f'Setting hub_model_id: {self.hub_model_id}')
        logger.info('hub login successful!')

    def load_from_ckpt_dir(self, is_sft: bool = False) -> None:
        if is_sft:
            ckpt_dir = self.resume_from_checkpoint
        else:
            ckpt_dir = self.ckpt_dir
        sft_args_path = os.path.join(ckpt_dir, 'sft_args.json')
        export_args_path = os.path.join(ckpt_dir, 'export_args.json')
        from_sft_args = os.path.exists(sft_args_path)
        if not os.path.exists(sft_args_path) and not os.path.exists(export_args_path):
            logger.warning(f'{sft_args_path} not found')
            return
        args_path = sft_args_path if from_sft_args else export_args_path
        with open(args_path, 'r', encoding='utf-8') as f:
            old_args = json.load(f)

        imported_keys = [
            'model_type', 'model_revision', 'template_type', 'dtype', 'quant_method', 'quantization_bit',
            'bnb_4bit_comp_dtype', 'bnb_4bit_quant_type', 'bnb_4bit_use_double_quant', 'model_id_or_path',
            'custom_register_path', 'custom_dataset_info'
        ]
        if (isinstance(self, SftArguments) and self.train_backend == 'megatron'
                or isinstance(self, ExportArguments) and self.to_hf is True):
            imported_keys += ['tp', 'pp']
        if not is_sft:
            imported_keys += ['sft_type', 'rope_scaling', 'system']
            if getattr(self, 'load_dataset_config', False) and from_sft_args:
                imported_keys += [
                    'dataset', 'val_dataset', 'dataset_seed', 'dataset_test_ratio', 'check_dataset_strategy',
                    'self_cognition_sample', 'model_name', 'model_author', 'train_dataset_sample', 'val_dataset_sample'
                ]
        for key in imported_keys:
            if not hasattr(self, key):
                continue
            value = getattr(self, key)
            old_value = old_args.get(key)
            if old_value is None:
                continue
            if key in {'dataset', 'val_dataset'} and len(value) > 0:
                continue
            if key in {
                    'system', 'quant_method', 'model_id_or_path', 'custom_register_path', 'custom_dataset_info',
                    'dataset_seed'
            } and value is not None:
                continue
            if key in {'template_type', 'dtype'} and value != 'AUTO':
                continue
            setattr(self, key, old_value)

        # compat
        if self.val_dataset is None:
            self.val_dataset = []


@dataclass
class SftArguments(ArgumentsBase):
    # You can specify the model by either using the model_type or model_id_or_path.
    model_type: Optional[str] = field(
        default=None, metadata={'help': f'model_type choices: {list(MODEL_MAPPING.keys())}'})
    model_id_or_path: Optional[str] = None
    model_revision: Optional[str] = None

    full_determinism: bool = False

<<<<<<< HEAD
    sft_type: Literal['lora', 'full', 'longlora', 'adalora', 'ia3', 'llamapro', 'adapter', 'vera', 'boft',
                      'fourierft'] = 'lora'
    freeze_parameters: float = 0.  # 0 ~ 1  仅在sft_type==full时有效 从头开始freeze百分之多少的参数 1则全部freeze 0则全量微调 
    additional_trainable_parameters: List[str] = field(default_factory=list)    # 在freeze_parameters基础上 强制让某些层作为可训练
=======
    sft_type: Literal['lora', 'full', 'longlora', 'adalora', 'ia3', 'llamapro', 'adapter', 'vera', 'boft', 'fourierft',
                      'reft'] = 'lora'
    freeze_parameters: List[str] = field(default_factory=list)
    freeze_vit: bool = False
    freeze_parameters_ratio: float = 0.  # 0 ~ 1
    additional_trainable_parameters: List[str] = field(default_factory=list)
>>>>>>> 65237582
    tuner_backend: Literal['swift', 'peft', 'unsloth'] = 'peft'
    template_type: str = field(
        default='AUTO', metadata={'help': f"template_type choices: {list(TEMPLATE_MAPPING.keys()) + ['AUTO']}"})
    output_dir: str = 'output'
    add_output_dir_suffix: Optional[bool] = None
    ddp_backend: Optional[Literal['nccl', 'gloo', 'mpi', 'ccl', 'hccl']] = None
    ddp_find_unused_parameters: Optional[bool] = None
    ddp_broadcast_buffers: Optional[bool] = None
    ddp_timeout: int = 1800

    seed: int = 42
    resume_from_checkpoint: Optional[str] = None
    resume_only_model: bool = False
    ignore_data_skip: bool = False
    dtype: Literal['bf16', 'fp16', 'fp32', 'AUTO'] = 'AUTO'
    packing: bool = False
    # megatron
    train_backend: Literal['transformers', 'megatron'] = 'transformers'
    tp: int = 1
    pp: int = 1
    min_lr: Optional[float] = None
    sequence_parallel: bool = False

    # multimodal
    model_kwargs: Optional[str] = None
    loss_name: Optional[str] = field(default=None, metadata={'help': f'loss_func choices: {list(LOSS_MAPPING.keys())}'})

    # dataset_id or dataset_name or dataset_path or ...
    dataset: List[str] = field(
        default_factory=list, metadata={'help': f'dataset choices: {list(DATASET_MAPPING.keys())}'})
    val_dataset: List[str] = field(
        default_factory=list, metadata={'help': f'dataset choices: {list(DATASET_MAPPING.keys())}'})
    dataset_seed: Optional[int] = None
    dataset_test_ratio: float = 0.01
    use_loss_scale: bool = False  # for agent
    loss_scale_config_path: str = 'DEFAULT'
    system: Optional[str] = None
    tools_prompt: Literal['react_en', 'react_zh', 'toolbench'] = 'react_en'
    max_length: int = 2048  # -1: no limit
    truncation_strategy: Literal['delete', 'truncation_left'] = 'delete'
    check_dataset_strategy: Literal['none', 'discard', 'error', 'warning'] = 'none'
    # streaming dataset
    streaming: bool = False
    streaming_val_size: int = 0
    streaming_buffer_size: int = 16384
    # Chinese name and English name
    model_name: List[str] = field(default_factory=lambda: [None, None], metadata={'help': "e.g. ['小黄', 'Xiao Huang']"})
    model_author: List[str] = field(
        default_factory=lambda: [None, None], metadata={'help': "e.g. ['魔搭', 'ModelScope']"})

    # note: bf16 and quantization have requirements for gpu architecture
    # awq, gptq, and aqlm need to be pre-quantized models,
    # while bnb, hqq, and eetq can be quantized during SFT using the original models.
    quant_method: Literal['bnb', 'hqq', 'eetq', 'awq', 'gptq', 'aqlm'] = None
    quantization_bit: Literal[0, 1, 2, 3, 4, 8] = 0  # hqq: 1,2,3,4,8. bnb: 4,8
    hqq_axis: Literal[0, 1] = 0
    hqq_dynamic_config_path: Optional[str] = None
    bnb_4bit_comp_dtype: Literal['fp16', 'bf16', 'fp32', 'AUTO'] = 'AUTO'
    bnb_4bit_quant_type: Literal['fp4', 'nf4'] = 'nf4'
    bnb_4bit_use_double_quant: bool = True
    bnb_4bit_quant_storage: Optional[str] = None

    # multi-modal
    rescale_image: int = -1

    # tuners
    target_modules: List[str] = field(default_factory=lambda: ['DEFAULT'])
    target_regex: Optional[str] = None
    # e.g. ['wte', 'ln_1', 'ln_2', 'ln_f', 'lm_head']
    modules_to_save: List[str] = field(default_factory=list)

    # lora
    lora_rank: int = 8
    lora_alpha: int = 32
    lora_dropout: float = 0.05
    lora_bias_trainable: Literal['none', 'all'] = 'none'
    lora_dtype: Literal['fp16', 'bf16', 'fp32', 'AUTO'] = 'AUTO'
    lora_lr_ratio: float = None
    use_rslora: bool = False
    use_dora: bool = False
    # Literal['gaussian', 'pissa', 'pissa_niter_[number of iters]', 'olora', 'loftq', 'true', 'false']
    init_lora_weights: str = 'true'

    # fourierft
    fourier_n_frequency: int = 2000
    fourier_scaling: float = 300.0

    # rope-scaling
    rope_scaling: Literal['linear', 'dynamic'] = None

    # BOFT
    boft_block_size: int = 4
    boft_block_num: int = 0
    boft_n_butterfly_factor: int = 1
    boft_dropout: float = 0.0

    # Vera
    vera_rank: int = 256
    vera_projection_prng_key: int = 0
    vera_dropout: float = 0.0
    vera_d_initial: float = 0.1

    # adapter
    adapter_act: str = 'gelu'
    adapter_length: int = 128

    # galore
    use_galore: bool = False
    galore_target_modules: Optional[List[str]] = None
    galore_rank: int = 128
    galore_update_proj_gap: int = 50
    galore_scale: float = 1.0
    galore_proj_type: str = 'std'
    galore_optim_per_parameter: bool = False
    galore_with_embedding: bool = False
    galore_quantization: bool = False
    galore_proj_quant: bool = False
    galore_proj_bits: int = 4
    galore_proj_group_size: int = 256
    galore_cos_threshold: float = 0.4
    galore_gamma_proj: int = 2
    galore_queue_size: int = 5

    # adalora
    adalora_target_r: int = 8
    adalora_init_r: int = 12
    adalora_tinit: int = 0
    adalora_tfinal: int = 0
    adalora_deltaT: int = 1
    adalora_beta1: float = 0.85
    adalora_beta2: float = 0.85
    adalora_orth_reg_weight: float = 0.5

    # ia3
    ia3_feedforward_modules: List[str] = field(default_factory=list)

    # llamapro
    llamapro_num_new_blocks: int = 4
    llamapro_num_groups: Optional[int] = None

    # neftune
    neftune_noise_alpha: Optional[float] = None  # e.g. 5, 10, 15
    neftune_backend: Literal['swift', 'transformers'] = None

    # lisa
    lisa_activated_layers: int = 0
    lisa_step_interval: int = 20

    # reft
    reft_layer_key: Optional[str] = None
    reft_layers: Optional[List[int]] = None
    reft_rank: int = 4
    reft_intervention_type: Literal['NoreftIntervention', 'LoreftIntervention', 'ConsreftIntervention',
                                    'LobireftIntervention', 'DireftIntervention',
                                    'NodireftIntervention'] = 'LoreftIntervention'
    reft_args: Optional[str] = None

    # use_liger
    use_liger: bool = False

    gradient_checkpointing: Optional[bool] = None
    # e.g. 'default-zero3', 'default-zero2', 'ds_config/zero2.json', 'zero2-offload', 'zero3-offload'
    deepspeed: Optional[str] = None
    batch_size: int = 1
    eval_batch_size: Optional[int] = None
    auto_find_batch_size: bool = False
    num_train_epochs: int = 1
    # if max_steps >= 0, override num_train_epochs
    max_steps: int = -1
    optim: str = 'adamw_torch'
    adam_beta1: float = 0.9
    adam_beta2: float = 0.95
    adam_epsilon: float = 1e-8
    learning_rate: Optional[float] = None
    weight_decay: float = 0.1
    gradient_accumulation_steps: Optional[int] = None
    max_grad_norm: float = 1
    predict_with_generate: bool = False
    lr_scheduler_type: str = 'cosine'
    lr_scheduler_kwargs: Optional[str] = None  # json
    warmup_ratio: float = 0.05
    warmup_steps: int = 0  # Overrides any effect of `warmup_ratio` if warmup_steps > 0

    eval_steps: Optional[int] = None  # full: 200, other: 50
    save_steps: Optional[int] = None
    save_only_model: bool = False
    save_total_limit: int = 2  # save last and best. -1: all checkpoints
    logging_steps: int = 5
    acc_steps: int = 1
    dataloader_num_workers: Optional[int] = None
    dataloader_pin_memory: bool = True
    dataloader_drop_last: bool = False

    # push to ms hub
    push_to_hub: bool = False
    # 'user_name/repo_name' or 'repo_name'
    hub_model_id: Optional[str] = None
    # None: use env var `MODELSCOPE_API_TOKEN`
    hub_token: Optional[str] = field(
        default=None, metadata={'help': 'SDK token can be found in https://modelscope.cn/my/myaccesstoken'})
    hub_private_repo: bool = False
    hub_strategy: Literal['end', 'every_save', 'checkpoint', 'all_checkpoints'] = 'every_save'

    # other
    test_oom_error: bool = field(
        default=False,
        metadata={
            'help':
            'If set to True, the train_dataset will be sorted in descending order based on max_length, '
            'enabling faster detection of OOM (Out of Memory) errors.'
        })
    disable_tqdm: bool = False
    lazy_tokenize: Optional[bool] = None
    preprocess_num_proc: int = 1
    use_flash_attn: Optional[bool] = None
    ignore_args_error: bool = False  # True: notebook compatibility
    check_model_is_latest: bool = True

    logging_dir: Optional[str] = None
    report_to: List[str] = field(default_factory=lambda: ['tensorboard'])
    acc_strategy: Literal['token', 'sentence'] = 'token'
    save_on_each_node: bool = False
    evaluation_strategy: Literal['steps', 'epoch', 'no'] = 'steps'
    save_strategy: Literal['steps', 'epoch', 'no'] = 'steps'
    save_safetensors: bool = True
    gpu_memory_fraction: Optional[float] = None
    include_num_input_tokens_seen: Optional[bool] = False
    local_repo_path: Optional[str] = None
    custom_register_path: Optional[str] = None  # .py
    custom_dataset_info: Optional[str] = None  # .json

    device_map_config: Optional[str] = None
    device_max_memory: List[str] = field(default_factory=list)

    # generation config
    max_new_tokens: int = 2048
    do_sample: Optional[bool] = None
    temperature: Optional[float] = None
    top_k: Optional[int] = None
    top_p: Optional[float] = None
    repetition_penalty: Optional[float] = None
    num_beams: int = 1

    # fsdp option
    fsdp: Optional[str] = ''
    # fsdp config file
    fsdp_config: Optional[str] = None

    sequence_parallel_size: int = 1
    # for torchacc
    model_layer_cls_name: Optional[str] = field(
        default=None,
        metadata={'help': "Decoder Class name of model, e.g. 'QWenBlock' for QWen, 'LlamaDecoderLayer' for LLama"})
    metric_warmup_step: Optional[float] = 0
    fsdp_num: int = 1

    # compatibility hf
    per_device_train_batch_size: Optional[int] = None
    per_device_eval_batch_size: Optional[int] = None
    eval_strategy: Literal['steps', 'epoch', 'no', None] = None
    # compatibility. (Deprecated)
    self_cognition_sample: int = 0
    train_dataset_mix_ratio: float = 0.
    train_dataset_mix_ds: List[str] = field(default_factory=lambda: ['ms-bench'])
    train_dataset_sample: int = -1  # -1: all dataset
    val_dataset_sample: Optional[int] = None  # -1: all dataset
    safe_serialization: Optional[bool] = None
    only_save_model: Optional[bool] = None
    neftune_alpha: Optional[float] = None
    deepspeed_config_path: Optional[str] = None
    model_cache_dir: Optional[str] = None
    lora_dropout_p: Optional[float] = None
    lora_target_modules: List[str] = field(default_factory=list)
    lora_target_regex: Optional[str] = None
    lora_modules_to_save: List[str] = field(default_factory=list)
    boft_target_modules: List[str] = field(default_factory=list)
    boft_modules_to_save: List[str] = field(default_factory=list)
    vera_target_modules: List[str] = field(default_factory=list)
    vera_modules_to_save: List[str] = field(default_factory=list)
    ia3_target_modules: List[str] = field(default_factory=list)
    ia3_modules_to_save: List[str] = field(default_factory=list)

    custom_train_dataset_path: List[str] = field(default_factory=list)
    custom_val_dataset_path: List[str] = field(default_factory=list)
    device_map_config_path: Optional[str] = None
    push_hub_strategy: Optional[Literal['end', 'push_best', 'push_last', 'checkpoint', 'all_checkpoints']] = None

    def _prepare_target_modules(self, target_modules) -> Union[List[str], str]:
        if isinstance(target_modules, str):
            target_modules = [target_modules]
        if len(target_modules) == 0:
            return target_modules
        elif len(target_modules) == 1:
            if ',' in target_modules[0]:
                target_modules = target_modules[0].split(',')
        if 'AUTO' in target_modules:
            target_modules.remove('AUTO')
            target_modules.append('DEFAULT')
        if 'DEFAULT' in target_modules:
            target_modules.remove('DEFAULT')
            default_lora_tm = get_default_lora_target_modules(self.model_type)
            if isinstance(default_lora_tm, str):
                return default_lora_tm
            target_modules += default_lora_tm
        if 'EMBEDDING' in target_modules:
            self.lora_use_embedding = True
        if 'ALL' in target_modules:
            self.lora_use_all = True
        return target_modules

    def handle_lr_scheduler_kwargs(self):
        if self.lr_scheduler_kwargs is None:
            self.lr_scheduler_kwargs = {}
        elif isinstance(self.lr_scheduler_kwargs, str):
            self.lr_scheduler_kwargs = json.loads(self.lr_scheduler_kwargs)

    def _prepare_modules_to_save(self, modules_to_save) -> List[str]:
        if isinstance(modules_to_save, str):
            modules_to_save = [modules_to_save]
        if len(modules_to_save) == 0:
            return modules_to_save
        if 'EMBEDDING' in modules_to_save:
            modules_to_save.remove('EMBEDDING')
            self.lora_m2s_use_embedding = True
        if 'LN' in modules_to_save:
            modules_to_save.remove('LN')
            self.lora_m2s_use_ln = True
        return modules_to_save

    def __post_init__(self) -> None:
        super().__post_init__()
        self.handle_compatibility()
        if self.preprocess_num_proc and self.preprocess_num_proc > 1:
            os.environ['DATASET_MAP_NPROC'] = str(self.preprocess_num_proc)
        if len(self.val_dataset) > 0:
            self.dataset_test_ratio = 0.0
            logger.info('Using val_dataset, ignoring dataset_test_ratio')
        if is_pai_training_job():
            self._handle_pai_compat()
        ds_config_folder = os.path.abspath(os.path.join(__file__, '..', '..', 'ds_config'))
        deepspeed_mapping = {
            'default-zero2': 'zero2.json',
            'default-zero3': 'zero3.json',
            'zero2-offload': 'zero2_offload.json',
            'zero3-offload': 'zero3_offload.json',
        }
        for ds_name, ds_config in deepspeed_mapping.items():
            if self.deepspeed == ds_name:
                self.deepspeed = os.path.join(ds_config_folder, ds_config)
                break
        if self.loss_scale_config_path:
            if self.loss_scale_config_path == 'DEFAULT':
                self.loss_scale_config_path = os.path.abspath(
                    os.path.join(__file__, '..', '..', 'agent', 'default_loss_scale_config.json'))
            elif self.loss_scale_config_path == 'alpha-umi':  # https://arxiv.org/pdf/2401.07324
                self.loss_scale_config_path = os.path.abspath(
                    os.path.join(__file__, '..', '..', 'agent', 'alpha_umi_loss_scale_config.json'))
            elif self.loss_scale_config_path == 'agent-flan':  # https://arxiv.org/abs/2403.12881
                self.loss_scale_config_path = os.path.abspath(
                    os.path.join(__file__, '..', '..', 'agent', 'agentflan.json'))
        if self.train_backend == 'megatron' and self.resume_from_checkpoint is None:
            self.resume_from_checkpoint = f'{self.model_type}-tp{self.tp}-pp{self.pp}'
        self.handle_path()
        self._handle_dataset_sample()
        self._register_self_cognition()
        self.handle_custom_register()
        self.handle_custom_dataset_info()
        if self.resume_from_checkpoint:
            self.load_from_ckpt_dir(True)
            if self.sft_type == 'full' or self.train_backend == 'megatron':
                self.model_id_or_path = self.resume_from_checkpoint

        if self.rope_scaling:
            logger.info(f'rope_scaling is set to {self.rope_scaling}, please remember to set max_length')

        if self.dataset_seed is None:
            self.dataset_seed = self.seed
        self.set_model_type()
        self.check_flash_attn()
        self.handle_lr_scheduler_kwargs()
        self.is_multimodal = self._is_multimodal(self.model_type)
        self.is_vision = self._is_vision(self.model_type)

        self.lora_use_embedding = False
        self.lora_use_all = False
        self.lora_m2s_use_embedding = False
        self.lora_m2s_use_ln = False
        self.target_modules = self._prepare_target_modules(self.target_modules)
        self.modules_to_save = self._prepare_modules_to_save(self.modules_to_save)
        if self.use_self_cognition and self.sft_type == 'lora' and not self.lora_use_all:
            logger.warning('Due to knowledge editing involved, it is recommended to add LoRA on MLP. '
                           'For example: `--lora_target_modules ALL`. '
                           'If you have already added LoRA on MLP, please ignore this warning.')

        if self.sft_type in {'adalora', 'ia3'} and self.lora_use_embedding:
            raise ValueError('`adalora` and `ia3` do not support setting embedding as target_modules.')

        self.torch_dtype, self.fp16, self.bf16 = self.select_dtype()
        self.rank, self.local_rank, self.world_size, self.local_world_size = get_dist_setting()
        if is_dist():
            if is_torch_npu_available():
                torch.npu.set_device(self.local_rank)
            else:
                torch.cuda.set_device(self.local_rank)
            self.seed += self.rank  # Avoid the same dropout
            if self.ddp_backend is None:
                self.ddp_backend = 'nccl'
            if self.ddp_backend == 'gloo' and self.quantization_bit != 0:
                raise ValueError('not supported, please use `nccl`')

        if self.train_backend == 'megatron' and self.sft_type == 'lora':
            logger.warning('Currently, only full parameter is supported. Setting args.sft_type: "full"')
            self.sft_type = 'full'

        model_info = MODEL_MAPPING[self.model_type]
        if is_adapter(self.sft_type):
            assert self.freeze_parameters_ratio == 0., (
                'lora does not support `freeze_parameters_ratio`, please set `--sft_type full`')
            assert len(self.additional_trainable_parameters) == 0, (
                'lora does not support `additional_trainable_parameters`, please set `--sft_type full`')
            if is_quant_model(self.model_type):
                assert self.quantization_bit == 0, (
                    f'{self.model_type} is already a quantized model and does not need to be quantized again.')
            if self.learning_rate is None:
                self.learning_rate = 1e-4
            if self.eval_steps is None:
                self.eval_steps = 50
        elif self.sft_type == 'full':
            if self.freeze_vit:
                from swift.utils.module_mapping import MODEL_KEYS_MAPPING
                lora_target_modules = model_info.get('lora_target_modules')
                vision_tower = None
                if isinstance(lora_target_modules, str):
                    vision_tower = MODEL_KEYS_MAPPING[lora_target_modules].vision_tower
                if vision_tower is not None:
                    self.freeze_parameters.append(vision_tower)
            assert 0 <= self.freeze_parameters_ratio <= 1
            assert self.quantization_bit == 0, 'Full parameter fine-tuning does not support quantization.'
            assert self.dtype != 'fp16', ("Fine-tuning with dtype=='fp16' can lead to NaN issues. "
                                          'Please use fp32+AMP or bf16 to perform full parameter fine-tuning.')
            if isinstance(self.additional_trainable_parameters, str):
                self.additional_trainable_parameters = [self.additional_trainable_parameters]
            if self.learning_rate is None:
                self.learning_rate = 1e-5
            if self.eval_steps is None:
                self.eval_steps = 200
        else:
            raise ValueError(f'sft_type: {self.sft_type}')

        self.prepare_template()
        if len(self.dataset) == 0:
            raise ValueError(f'self.dataset: {self.dataset}, Please input the training dataset.')

        if self.save_steps is None:
            self.save_steps = self.eval_steps

        if self.use_liger:
            assert is_liger_available(), 'use_liger requires liger_kernels, try `pip install liger-kernel`'
            if self.use_loss_scale:
                logger.warn('use_liger is not compatible with `use_loss_scale`, setting to False...')
                self.use_loss_scale = False

        # compatibility
        if self.quantization_bit > 0 and self.quant_method is None:
            if self.quantization_bit == 4 or self.quantization_bit == 8:
                logger.info('Since you have specified quantization_bit as greater than 0 '
                            "and have not designated a quant_method, quant_method will be set to 'bnb'.")
                self.quant_method = 'bnb'
            else:
                self.quant_method = 'hqq'
                logger.info('Since you have specified quantization_bit as greater than 0 '
                            "and have not designated a quant_method, quant_method will be set to 'hqq'.")

        self.bnb_4bit_compute_dtype, self.load_in_4bit, self.load_in_8bit = self.select_bnb()

        if self.neftune_backend is None:
            self.neftune_backend = 'swift' if version.parse(transformers.__version__) < version.parse('4.35') \
                else 'transformers'

        self.prepare_ms_hub()
        self.train_sampler_random = not self.test_oom_error
        if self.eval_batch_size is None:
            if self.predict_with_generate:
                self.eval_batch_size = 1
            else:
                self.eval_batch_size = self.batch_size
        if self.save_total_limit == -1:
            self.save_total_limit = None

        if self.deepspeed is not None:
            if is_mp():
                raise ValueError('DeepSpeed is not compatible with MP. '
                                 f'n_gpu: {torch.cuda.device_count()}, '
                                 f'local_world_size: {self.local_world_size}.')
            require_version('deepspeed')
            if self.deepspeed.endswith('.json') or os.path.isfile(self.deepspeed):
                with open(self.deepspeed, 'r', encoding='utf-8') as f:
                    self.deepspeed = json.load(f)
            logger.info(f'Using deepspeed: {self.deepspeed}')

        if self.gradient_accumulation_steps is None:
            self.gradient_accumulation_steps = math.ceil(16 / self.batch_size / self.world_size)
        template_info = TEMPLATE_MAPPING[self.template_type]
        self._handle_streaming_args()
        if self.lazy_tokenize is None and not self.streaming:
            self.lazy_tokenize = template_info.get('lazy_tokenize', False)
            logger.info(f'Setting args.lazy_tokenize: {self.lazy_tokenize}')
        if self.dataloader_num_workers is None:
            if 'dataloader_num_workers' in template_info:
                self.dataloader_num_workers = template_info['dataloader_num_workers']
            elif platform.system() == 'Windows':
                self.dataloader_num_workers = 0
            else:
                self.dataloader_num_workers = 1
            logger.info(f'Setting args.dataloader_num_workers: {self.dataloader_num_workers}')
        if 'dataloader_pin_memory' in template_info:
            self.dataloader_pin_memory = template_info['dataloader_pin_memory']
            logger.info(f'Setting args.dataloader_pin_memory: {self.dataloader_pin_memory}')
        if 'qwen-audio' in self.model_type:
            assert self.preprocess_num_proc == 1 or self.lazy_tokenize, 'not support'
        support_gradient_checkpointing = model_info.get('support_gradient_checkpointing', True)
        if self.gradient_checkpointing is None:
            self.gradient_checkpointing = support_gradient_checkpointing
        elif not support_gradient_checkpointing and self.gradient_checkpointing:
            logger.warning(f'{self.model_type} not support gradient_checkpointing.')

        if use_torchacc():
            self.dataloader_drop_last = True

        if self.train_backend == 'transformers':
            self._init_training_args()
        else:
            assert is_dist(), 'Please start in distributed mode.'
            dist.init_process_group(backend=self.ddp_backend)
            if self.min_lr is None:
                self.min_lr = self.learning_rate * 0.1
        if self.add_output_dir_suffix is None:
            self.add_output_dir_suffix = True
        if self.add_output_dir_suffix:
            if self.train_backend == 'megatron':
                self.output_dir = os.path.join(self.output_dir, f'{self.model_type}-tp{self.tp}-pp{self.pp}')
            else:
                self.output_dir = os.path.join(self.output_dir, self.model_type)
            self.output_dir = add_version_to_work_dir(self.output_dir)
            logger.info(f'output_dir: {self.output_dir}')
            if self.train_backend == 'transformers':
                self.training_args.output_dir = self.output_dir
                self.training_args.run_name = self.output_dir
        if is_local_master():
            os.makedirs(self.output_dir, exist_ok=True)
        if self.logging_dir is None:
            self.logging_dir = f'{self.output_dir}/runs'
            if self.train_backend == 'transformers':
                self.training_args.logging_dir = self.logging_dir
        self.handle_generation_config()

    def _init_training_args(self) -> None:
        additional_saved_files = []
        if self.sft_type == 'full':
            additional_saved_files = get_additional_saved_files(self.model_type)

        kwargs = {}
        if self.neftune_backend != 'swift':
            kwargs['neftune_noise_alpha'] = self.neftune_noise_alpha

        parameters = inspect.signature(Seq2SeqTrainingArguments.__init__).parameters
        for k in ['lr_scheduler_kwargs', 'include_num_input_tokens_seen', 'auto_find_batch_size']:
            if k in parameters:
                kwargs[k] = getattr(self, k)
        if 'eval_strategy' in parameters:
            kwargs['eval_strategy'] = self.evaluation_strategy
        else:
            kwargs['evaluation_strategy'] = self.evaluation_strategy

        if 'accelerator_config' in parameters:
            kwargs['accelerator_config'] = {'dispatch_batches': False}

        training_args = Seq2SeqTrainingArguments(
            output_dir=self.output_dir,
            logging_dir=self.logging_dir,
            per_device_train_batch_size=self.batch_size,
            per_device_eval_batch_size=self.eval_batch_size,
            gradient_accumulation_steps=self.gradient_accumulation_steps,
            learning_rate=self.learning_rate,
            weight_decay=self.weight_decay,
            max_grad_norm=self.max_grad_norm,
            num_train_epochs=self.num_train_epochs,
            max_steps=self.max_steps,
            lr_scheduler_type=self.lr_scheduler_type,
            warmup_ratio=self.warmup_ratio,
            warmup_steps=self.warmup_steps,
            logging_steps=self.logging_steps,
            save_strategy=self.save_strategy,
            save_steps=self.save_steps,
            save_total_limit=self.save_total_limit,
            remove_unused_columns=False,
            bf16=self.bf16,
            fp16=self.fp16,
            eval_steps=self.eval_steps,
            dataloader_num_workers=self.dataloader_num_workers,
            dataloader_pin_memory=self.dataloader_pin_memory,
            metric_for_best_model='rouge-l' if self.predict_with_generate else 'loss',
            greater_is_better=self.predict_with_generate,
            full_determinism=self.full_determinism,
            sortish_sampler=True,
            optim=self.optim,
            adam_beta1=self.adam_beta1,
            adam_beta2=self.adam_beta2,
            adam_epsilon=self.adam_epsilon,
            hub_model_id=self.hub_model_id,
            hub_private_repo=self.hub_private_repo,
            hub_strategy=self.hub_strategy,
            hub_token=self.hub_token,
            push_to_hub=self.push_to_hub,
            resume_from_checkpoint=self.resume_from_checkpoint,
            ignore_data_skip=self.ignore_data_skip,
            ddp_backend=self.ddp_backend,
            gradient_checkpointing=self.gradient_checkpointing,
            predict_with_generate=self.predict_with_generate,
            local_rank=self.local_rank,
            save_only_model=self.save_only_model,
            train_sampler_random=self.train_sampler_random,
            report_to=self.report_to,
            deepspeed=self.deepspeed,
            additional_saved_files=additional_saved_files,
            disable_tqdm=self.disable_tqdm,
            save_on_each_node=self.save_on_each_node,
            acc_strategy=self.acc_strategy,
            save_safetensors=self.save_safetensors,
            logging_first_step=True,
            metric_warmup_step=self.metric_warmup_step,
            fsdp=self.fsdp,
            fsdp_config=self.fsdp_config,
            dataloader_drop_last=self.dataloader_drop_last,
            seed=self.seed,
            loss_name=self.loss_name,
            **kwargs)

        training_args.ddp_find_unused_parameters = self.ddp_find_unused_parameters
        training_args.ddp_broadcast_buffers = self.ddp_broadcast_buffers
        training_args.ddp_timeout = self.ddp_timeout
        if is_dist() and training_args.ddp_find_unused_parameters is None:
            if self.gradient_checkpointing:
                training_args.ddp_find_unused_parameters = False
            else:
                training_args.ddp_find_unused_parameters = True

        if is_dist() and training_args.ddp_broadcast_buffers is None:
            if self.gradient_checkpointing:
                training_args.ddp_broadcast_buffers = False
            else:
                training_args.ddp_broadcast_buffers = True

        self.training_args = training_args

    def _handle_pai_compat(self) -> None:
        assert is_pai_training_job()
        logger.info('Handle pai compat...')
        pai_tensorboard_dir = get_pai_tensorboard_dir()
        if self.logging_dir is None and pai_tensorboard_dir is not None:
            self.logging_dir = pai_tensorboard_dir
            logger.info(f'Setting args.logging_dir: {self.logging_dir}')
        if self.add_output_dir_suffix is None:
            self.add_output_dir_suffix = False
            logger.info(f'Setting args.add_output_dir_suffix: {self.add_output_dir_suffix}')

    def _handle_streaming_args(self) -> None:
        if not self.streaming:
            return
        if self.max_steps == -1:
            raise ValueError('Please specify `max_steps` in streaming mode.')

        if self.packing:
            self.packing = False
            logger.warning('Packing is not supported for streaming dataset, set to False')

        if self.test_oom_error:
            self.test_oom_error = False
            logger.warning('test_oom_error is not supported for streaming dataset, set to False')

        if self.lazy_tokenize:
            self.lazy_tokenize = False
            logger.info('lazy_tokenize set to False in streaming dataset')

        if self.train_dataset_mix_ratio > 0:
            logger.warning('train_dataset_mix_ratio is not supported for streaming dataset, set to 0')
            self.train_dataset_mix_ratio = 0

        if self.dataset_test_ratio > 0:
            logger.info('Set dataset_test_ratio to 0 in streaming mode.'
                        'You can manually set val_dataset and val_dataset_sample.'
                        'or set streaming_val_size instead to split from train dataset')
            self.dataset_test_ratio = 0

        if self.train_dataset_sample > 0:
            logger.warning('train_dataset_sample is not supported for streaming dataset, set to -1')
            self.train_dataset_sample = -1

        if self.dataloader_num_workers is None or self.dataloader_num_workers > 0:
            logger.info('Set dataloader_num_workers to 0 in streaming mode')
            self.dataloader_num_workers = 0


@dataclass
class InferArguments(ArgumentsBase):
    # You can specify the model by either using the model_type or model_id_or_path.
    model_type: Optional[str] = field(
        default=None, metadata={'help': f'model_type choices: {list(MODEL_MAPPING.keys())}'})
    model_id_or_path: Optional[str] = None
    model_revision: Optional[str] = None

    sft_type: Literal['lora', 'full', 'longlora', 'adalora', 'ia3', 'llamapro', 'vera', 'boft'] = 'lora'
    template_type: str = field(
        default='AUTO', metadata={'help': f"template_type choices: {list(TEMPLATE_MAPPING.keys()) + ['AUTO']}"})
    infer_backend: Literal['AUTO', 'vllm', 'pt', 'lmdeploy'] = 'AUTO'
    ckpt_dir: Optional[str] = field(default=None, metadata={'help': '/path/to/your/vx-xxx/checkpoint-xxx'})
    result_dir: Optional[str] = field(default=None, metadata={'help': '/path/to/your/infer_result'})
    load_args_from_ckpt_dir: bool = True
    load_dataset_config: bool = False
    eval_human: Optional[bool] = None

    seed: int = 42
    dtype: Literal['bf16', 'fp16', 'fp32', 'AUTO'] = 'AUTO'

    # multimodal
    model_kwargs: Optional[str] = None

    # dataset_id or dataset_name or dataset_path or ...
    dataset: List[str] = field(
        default_factory=list, metadata={'help': f'dataset choices: {list(DATASET_MAPPING.keys())}'})
    val_dataset: List[str] = field(
        default_factory=list, metadata={'help': f'dataset choices: {list(DATASET_MAPPING.keys())}'})
    dataset_seed: Optional[int] = None
    dataset_test_ratio: float = 0.01
    show_dataset_sample: int = -1
    save_result: bool = True
    system: Optional[str] = None
    tools_prompt: Literal['react_en', 'react_zh', 'toolbench'] = 'react_en'
    max_length: int = -1  # -1: no limit
    truncation_strategy: Literal['delete', 'truncation_left'] = 'delete'
    check_dataset_strategy: Literal['none', 'discard', 'error', 'warning'] = 'none'
    # Chinese name and English name
    model_name: List[str] = field(default_factory=lambda: [None, None], metadata={'help': "e.g. ['小黄', 'Xiao Huang']"})
    model_author: List[str] = field(
        default_factory=lambda: [None, None], metadata={'help': "e.g. ['魔搭', 'ModelScope']"})
    # 'awq', 'gptq', 'aqlm' are used for inference on pre-quantized models.
    quant_method: Literal['bnb', 'hqq', 'eetq', 'awq', 'gptq', 'aqlm'] = None
    quantization_bit: Literal[0, 1, 2, 3, 4, 8] = 0  # hqq: 1,2,3,4,8. bnb: 4,8
    hqq_axis: Literal[0, 1] = 0
    hqq_dynamic_config_path: Optional[str] = None
    bnb_4bit_comp_dtype: Literal['fp16', 'bf16', 'fp32', 'AUTO'] = 'AUTO'
    bnb_4bit_quant_type: Literal['fp4', 'nf4'] = 'nf4'
    bnb_4bit_use_double_quant: bool = True
    bnb_4bit_quant_storage: Optional[str] = None

    max_new_tokens: int = 2048
    do_sample: Optional[bool] = None
    temperature: Optional[float] = None
    top_k: Optional[int] = None
    top_p: Optional[float] = None
    repetition_penalty: Optional[float] = None
    num_beams: int = 1
    stop_words: List[str] = field(default_factory=list)

    # rope-scaling
    rope_scaling: Literal['linear', 'dynamic'] = None

    # other
    use_flash_attn: Optional[bool] = None
    ignore_args_error: bool = False  # True: notebook compatibility
    stream: bool = True
    merge_lora: bool = False
    merge_device_map: Optional[str] = None
    save_safetensors: bool = True
    overwrite_generation_config: bool = False
    verbose: Optional[bool] = None
    local_repo_path: Optional[str] = None
    custom_register_path: Optional[str] = None  # .py
    custom_dataset_info: Optional[str] = None  # .json
    device_map_config: Optional[str] = None
    device_max_memory: List[str] = field(default_factory=list)
    # None: use env var `MODELSCOPE_API_TOKEN`
    hub_token: Optional[str] = field(
        default=None, metadata={'help': 'SDK token can be found in https://modelscope.cn/my/myaccesstoken'})

    # vllm
    gpu_memory_utilization: float = 0.9
    tensor_parallel_size: int = 1
    max_num_seqs: int = 256
    max_model_len: Optional[int] = None
    disable_custom_all_reduce: bool = True  # Default values different from vllm
    enforce_eager: bool = False
    vllm_enable_lora: bool = False
    vllm_max_lora_rank: int = 16
    lora_modules: List[str] = field(default_factory=list)
    max_logprobs: int = 20

    # lmdeploy
    tp: int = 1
    cache_max_entry_count: float = 0.8
    quant_policy: int = 0  # e.g. 4, 8
    vision_batch_size: int = 1  # max_batch_size in VisionConfig

    # compatibility. (Deprecated)
    self_cognition_sample: int = 0
    train_dataset_sample: int = -1  # Used for splitting the validation set.
    val_dataset_sample: Optional[int] = None  # -1: all dataset
    safe_serialization: Optional[bool] = None
    model_cache_dir: Optional[str] = None
    merge_lora_and_save: Optional[bool] = None
    custom_train_dataset_path: List[str] = field(default_factory=list)
    custom_val_dataset_path: List[str] = field(default_factory=list)
    vllm_lora_modules: List[str] = None
    device_map_config_path: Optional[str] = None

    def __post_init__(self) -> None:
        super().__post_init__()
        if self.ckpt_dir is not None and not self.check_ckpt_dir_correct(self.ckpt_dir):
            logger.warning(f'The checkpoint dir {self.ckpt_dir} passed in is invalid, please make sure'
                           'the dir contains a `configuration.json` file.')
        self.handle_compatibility()
        if len(self.val_dataset) > 0:
            self.dataset_test_ratio = 0.0
            logger.info('Using val_dataset, ignoring dataset_test_ratio')
        self.handle_path()
        logger.info(f'ckpt_dir: {self.ckpt_dir}')
        if self.ckpt_dir is None and self.load_args_from_ckpt_dir:
            self.load_args_from_ckpt_dir = False
            logger.info('Due to `ckpt_dir` being `None`, `load_args_from_ckpt_dir` is set to `False`.')
        if self.load_args_from_ckpt_dir:
            self.load_from_ckpt_dir()
        else:
            assert self.load_dataset_config is False, 'You need to first set `--load_args_from_ckpt_dir true`.'

        if self.rope_scaling:
            logger.info(f'rope_scaling is set to {self.rope_scaling}, '
                        f'please remember to set max_length, which is supposed to be the same as training')
        if self.dataset_seed is None:
            self.dataset_seed = self.seed
        self._handle_dataset_sample()
        self._register_self_cognition()
        self.handle_custom_register()
        self.handle_custom_dataset_info()
        self.set_model_type()
        self.check_flash_attn()
        self.is_multimodal = self._is_multimodal(self.model_type)
        self.prepare_ms_hub()

        self.torch_dtype, _, _ = self.select_dtype()
        self.prepare_template()
        if self.eval_human is None:
            if len(self.dataset) == 0 and len(self.val_dataset) == 0:
                self.eval_human = True
            else:
                self.eval_human = False
            logger.info(f'Setting self.eval_human: {self.eval_human}')
        elif self.eval_human is False and len(self.dataset) == 0 and len(self.val_dataset) == 0:
            raise ValueError('Please provide the dataset or set `--load_dataset_config true`.')

        # compatibility
        if self.quantization_bit > 0 and self.quant_method is None:
            if self.quantization_bit == 4 or self.quantization_bit == 8:
                logger.info('Since you have specified quantization_bit as greater than 0 '
                            "and have not designated a quant_method, quant_method will be set to 'bnb'.")
                self.quant_method = 'bnb'
            else:
                self.quant_method = 'hqq'
                logger.info('Since you have specified quantization_bit as greater than 0 '
                            "and have not designated a quant_method, quant_method will be set to 'hqq'.")

        self.bnb_4bit_compute_dtype, self.load_in_4bit, self.load_in_8bit = self.select_bnb()

        if self.ckpt_dir is None:
            self.sft_type = 'full'

        self.handle_infer_backend()
        self.handle_generation_config()

    def handle_infer_backend(self):
        model_info = MODEL_MAPPING[self.model_type]
        support_vllm = model_info.get('support_vllm', False)
        support_lmdeploy = model_info.get('support_lmdeploy', False)
        self.lora_request_list = None
        if self.infer_backend == 'AUTO':
            self.infer_backend = 'pt'
            if is_vllm_available() and support_vllm and not self.is_multimodal:
                if ((self.sft_type == 'full' or self.sft_type == 'lora' and self.merge_lora)
                        and self.quantization_bit == 0):
                    self.infer_backend = 'vllm'
                if self.vllm_enable_lora:
                    self.infer_backend = 'vllm'
            if is_lmdeploy_available() and support_lmdeploy and self.is_multimodal:
                if ((self.sft_type == 'full' or self.sft_type == 'lora' and self.merge_lora)
                        and self.quantization_bit == 0):
                    self.infer_backend = 'lmdeploy'
        if self.infer_backend == 'vllm':
            require_version('vllm')
            if not support_vllm:
                logger.warning(f'vllm not support `{self.model_type}`')
            if self.sft_type == 'lora' and not self.vllm_enable_lora:
                assert self.merge_lora, ('To use vLLM, you need to provide the complete weight parameters. '
                                         'Please set `--merge_lora true`.')
        if self.infer_backend == 'lmdeploy':
            require_version('lmdeploy')
            assert self.quantization_bit == 0, 'lmdeploy does not support bnb.'
            if not support_lmdeploy:
                logger.warning(f'lmdeploy not support `{self.model_type}`')
            if self.sft_type == 'lora':
                assert self.merge_lora, ('To use LMDeploy, you need to provide the complete weight parameters. '
                                         'Please set `--merge_lora true`.')

        if (self.infer_backend == 'vllm' and self.vllm_enable_lora
                or self.infer_backend == 'pt' and isinstance(self, DeployArguments) and self.sft_type == 'lora'):
            assert self.ckpt_dir is not None
            self.lora_modules.append(f'default-lora={self.ckpt_dir}')
            self.lora_request_list, self.use_dora = _parse_lora_modules(self.lora_modules, self.infer_backend == 'vllm')

        template_info = TEMPLATE_MAPPING[self.template_type]
        if self.num_beams != 1:
            self.stream = False
            logger.info('Setting self.stream: False')
        self.infer_media_type = template_info.get('infer_media_type', 'none')
        if self.infer_media_type == 'none' and self.is_multimodal:
            self.infer_media_type = 'interleave'
        self.media_type = template_info.get('media_type', 'image')
        self.media_key = MediaTag.media_keys.get(self.media_type, 'images')
        if self.merge_device_map is None:
            self.merge_device_map = 'cpu'

    @staticmethod
    def check_ckpt_dir_correct(ckpt_dir) -> bool:
        """Check the checkpoint dir is correct, which means it must contain a `configuration.json` file.
        Args:
            ckpt_dir: The checkpoint dir
        Returns:
            A bool value represents the dir is valid or not.
        """
        if not os.path.exists(ckpt_dir):
            return False
        return os.path.isfile(os.path.join(ckpt_dir, 'configuration.json'))


@dataclass
class AppUIArguments(InferArguments):
    host: str = '127.0.0.1'
    port: int = 7860
    share: bool = False
    # compatibility. (Deprecated)
    server_name: Optional[str] = None
    server_port: Optional[int] = None


@dataclass
class DeployArguments(InferArguments):
    host: str = '0.0.0.0'
    port: int = 8000
    api_key: Optional[str] = None
    ssl_keyfile: Optional[str] = None
    ssl_certfile: Optional[str] = None

    owned_by: str = 'swift'
    served_model_name: Optional[str] = None
    verbose: bool = True  # Whether to log request_info
    log_interval: int = 10  # Interval for printing global statistics


@dataclass
class EvalArguments(InferArguments):

    eval_dataset: List[str] = field(default_factory=list)
    eval_few_shot: Optional[int] = None
    eval_limit: Optional[str] = None

    name: str = ''
    eval_url: Optional[str] = None
    eval_token: str = 'EMPTY'
    eval_is_chat_model: Optional[bool] = None
    custom_eval_config: Optional[str] = None  # path
    eval_use_cache: bool = False
    eval_output_dir: str = 'eval_outputs'
    eval_backend: Literal['Native', 'OpenCompass'] = 'OpenCompass'
    eval_batch_size: int = 8
    deploy_timeout: int = 60

    do_sample: bool = False  # Note: for evaluation default is False
    temperature: float = 0.
    eval_nproc: int = 16

    def __post_init__(self):
        super().__post_init__()
        if isinstance(self.eval_dataset, str):
            self.eval_dataset = [self.eval_dataset]
        if len(self.eval_dataset) == 1 and self.eval_dataset[0] == 'no':
            self.eval_dataset = []
        if self.eval_url is not None and (self.eval_is_chat_model is None or self.model_type is None):
            model = get_model_list_client(url=self.eval_url).data[0]
            if self.eval_is_chat_model is None:
                self.eval_is_chat_model = model.is_chat
            if self.model_type is None:
                self.model_type = model.id

    def select_dtype(self):
        if self.eval_url is None:
            return super().select_dtype()
        return None, None, None

    def set_model_type(self) -> None:
        if self.eval_url is None:
            super().set_model_type()

    def check_flash_attn(self) -> None:
        if self.eval_url is None:
            super().check_flash_attn()

    def prepare_template(self) -> None:
        if self.eval_url is None:
            super().prepare_template()

    def handle_infer_backend(self) -> None:
        if self.eval_url is None:
            super().handle_infer_backend()

    def _is_multimodal(self, model_type: Optional[str] = None) -> bool:
        return False

    def _is_vision(self, model_type: Optional[str] = None) -> bool:
        return False


@dataclass
class ExportArguments(InferArguments):
    to_peft_format: bool = False
    to_ollama: bool = False
    ollama_output_dir: Optional[str] = None
    gguf_file: Optional[str] = None

    # awq: 4; gptq: 2, 3, 4, 8
    quant_bits: int = 0  # e.g. 4
    quant_method: Literal['awq', 'gptq', 'bnb'] = 'awq'
    quant_n_samples: int = 256
    quant_seqlen: int = 2048
    quant_device_map: str = 'cpu'  # e.g. 'cpu', 'auto'
    quant_output_dir: Optional[str] = None
    quant_batch_size: int = 1

    # push to ms hub
    push_to_hub: bool = False
    # 'user_name/repo_name' or 'repo_name'
    hub_model_id: Optional[str] = None
    hub_private_repo: bool = False
    commit_message: str = 'update files'

    # megatron
    to_megatron: bool = False
    to_hf: bool = False
    megatron_output_dir: Optional[str] = None
    hf_output_dir: Optional[str] = None
    tp: int = 1
    pp: int = 1

    # The parameter has been defined in InferArguments.
    # merge_lora, hub_token

    def __post_init__(self):
        if self.merge_device_map is None:
            self.merge_device_map = 'cpu' if self.quant_bits > 0 else 'auto'
        if self.quant_bits > 0 and self.dtype == 'AUTO':
            self.dtype = 'fp16'
            logger.info(f'Setting args.dtype: {self.dtype}')
        super().__post_init__()
        if self.quant_bits > 0:
            if len(self.dataset) == 0:
                self.dataset = ['alpaca-zh#10000', 'alpaca-en#10000']
                logger.info(f'Setting args.dataset: {self.dataset}')
            if self.quant_output_dir is None:
                if self.ckpt_dir is None:
                    self.quant_output_dir = f'{self.model_type}-{self.quant_method}-int{self.quant_bits}'
                else:
                    ckpt_dir, ckpt_name = os.path.split(self.ckpt_dir)
                    self.quant_output_dir = os.path.join(ckpt_dir,
                                                         f'{ckpt_name}-{self.quant_method}-int{self.quant_bits}')
                self.quant_output_dir = self._check_path(self.quant_output_dir)
                logger.info(f'Setting args.quant_output_dir: {self.quant_output_dir}')
            assert not os.path.exists(self.quant_output_dir), f'args.quant_output_dir: {self.quant_output_dir}'
        elif self.to_ollama:
            assert self.sft_type in ('full', 'lora', 'longlora', 'llamapro')
            if self.sft_type in ('lora', 'longlora', 'llamapro'):
                self.merge_lora = True
            if not self.ollama_output_dir:
                self.ollama_output_dir = f'{self.model_type}-ollama'
            self.ollama_output_dir = self._check_path(self.ollama_output_dir)
            assert not os.path.exists(
                self.ollama_output_dir), f'Please make sure your output dir does not exists: {self.ollama_output_dir}'
        elif self.to_megatron or self.to_hf:
            self.quant_method = None
            os.environ['RANK'] = '0'
            os.environ['LOCAL_RANK'] = '0'
            os.environ['WORLD_SIZE'] = '1'
            os.environ['LOCAL_WORLD_SIZE'] = '1'
            os.environ['MASTER_ADDR'] = '127.0.0.1'
            os.environ['MASTER_PORT'] = os.environ.get('MASTER_PORT', '29500')
            assert is_dist(), 'Please start in distributed mode.'
            dist.init_process_group(backend='nccl')
        if self.to_megatron:
            if self.megatron_output_dir is None:
                self.megatron_output_dir = f'{self.model_type}-tp{self.tp}-pp{self.pp}'
            self.megatron_output_dir = self._check_path(self.megatron_output_dir)
            logger.info(f'Setting args.megatron_output_dir: {self.megatron_output_dir}')
        if self.to_hf:
            if self.hf_output_dir is None:
                self.hf_output_dir = os.path.join(self.ckpt_dir, f'{self.model_type}-hf')
            self.hf_output_dir = self._check_path(self.hf_output_dir)
            logger.info(f'Setting args.hf_output_dir: {self.hf_output_dir}')


@dataclass
class PtArguments(SftArguments):
    sft_type: Literal['lora', 'full', 'longlora', 'adalora', 'ia3', 'llamapro', 'vera', 'boft'] = 'full'
    target_modules: List[str] = field(default_factory=lambda: ['ALL'])
    lazy_tokenize: Optional[bool] = True
    eval_steps: int = 500


@dataclass
class RLHFArguments(SftArguments):
    rlhf_type: Literal['dpo', 'orpo', 'simpo', 'kto', 'cpo'] = 'dpo'
    ref_model_type: Optional[str] = field(
        default=None, metadata={'help': f'model_type choices: {list(MODEL_MAPPING.keys())}'})

    ref_model_id_or_path: Optional[str] = None
    ref_model_free: bool = False
    max_prompt_length: Optional[int] = None
    beta: Optional[float] = None
    label_smoothing: float = 0.0
    loss_type: Optional[str] = None
    truncation_mode: Literal['keep_end', 'keep_start'] = 'keep_end'
    # DPO
    sft_beta: float = 0.1
    # SimPO
    simpo_gamma: float = 1.0  # reward margin hyperparameter in SimPO
    cpo_alpha: float = 1.0
    # KTO
    desirable_weight: float = 1.0
    undesirable_weight: float = 1.0

    def __post_init__(self) -> None:
        super().__post_init__()
        # without reference model
        self.ref_model_free = self.rlhf_type in ['orpo', 'simpo', 'cpo']
        if self.rlhf_type == 'simpo':
            self.loss_type = 'simpo'
        self.set_default_beta()
        self.set_default_loss_type()
        self.set_default_config()
        self.check_loss_type()
        self.set_default_max_prompt_length()

    def set_default_beta(self):
        if self.beta is None:
            if self.rlhf_type in ['dpo', 'orpo', 'kto', 'cpo']:
                self.beta = 0.1
            elif self.rlhf_type == 'simpo':
                self.beta = 2.0

    def set_default_config(self):
        from importlib import import_module
        from dataclasses import fields, MISSING
        CONFIG_MAPPING = {
            'orpo': 'trl.trainer.orpo_config.ORPOConfig',
            'kto': 'trl.trainer.kto_config.KTOConfig',
            'simpo': 'trl.trainer.cpo_config.CPOConfig',
            'cpo': 'trl.trainer.cpo_config.CPOConfig',
            'dpo': 'trl.trainer.dpo_config.DPOConfig'
        }
        if self.rlhf_type in CONFIG_MAPPING:
            config_path = CONFIG_MAPPING[self.rlhf_type]
            module_path, config_name = config_path.rsplit('.', 1)
            config_module = import_module(module_path)
            cls = getattr(config_module, config_name, None)
            assert cls is not None
            for f in fields(cls):
                if hasattr(self.training_args, f.name):
                    continue
                elif hasattr(self, f.name):
                    setattr(self.training_args, f.name, getattr(self, f.name))
                elif f.default != MISSING:
                    setattr(self.training_args, f.name, f.default)
                elif f.default_factory != MISSING:
                    setattr(self.training_args, f.name, f.default_factory())

    def check_loss_type(self):
        supported_loss_types = {
            'dpo':
            ['sigmoid', 'hinge', 'ipo', 'bco_pair', 'sppo_hard', 'nca_pair', 'robust', 'aot', 'aot_pair', 'exo_pair'],
            'cpo': ['sigmoid', 'hinge', 'ipo', 'simpo'],
            'kto': ['kto', 'bco']
        }
        if self.rlhf_type in supported_loss_types:
            assert self.loss_type in supported_loss_types.get(self.rlhf_type), \
                f"algo {self.rlhf_type} doesn't support loss type {self.loss_type}"

    def set_default_loss_type(self):
        if self.loss_type is not None:
            return
        if self.rlhf_type in ['dpo', 'cpo']:
            self.loss_type = 'sigmoid'
        elif self.rlhf_type == 'kto':
            self.loss_type = 'kto'

    def set_default_max_prompt_length(self):
        if self.max_prompt_length is None:
            self.max_prompt_length = 4096 if self.is_vision else 512
            logger.info(f'setting default max_prompt_length: {self.max_prompt_length}')


@dataclass
class WebuiArguments:
    share: bool = False
    lang: str = 'zh'
    host: str = '127.0.0.1'
    port: Optional[int] = None


@dataclass
class RomeArguments(InferArguments):
    rome_request_file: str = field(
        default=None, metadata={'help': 'The rome request file, please check the documentation '
                                'to get the format'})

    def __post_init__(self) -> None:
        self.handle_compatibility()
        self.handle_path()
        self.set_model_type()
        self.check_flash_attn()

        self.torch_dtype, _, _ = self.select_dtype()
        if self.template_type == 'AUTO':
            self.template_type = get_default_template_type(self.model_type)
            logger.info(f'Setting template_type: {self.template_type}')

        if self.max_length == -1:
            self.max_length = None


dtype_mapping_reversed = {v: k for k, v in dtype_mapping.items()}


def swift_to_peft_format(lora_checkpoint_path: str) -> str:
    if 'default' in os.listdir(lora_checkpoint_path):  # swift_backend
        new_lora_checkpoint_path = f'{lora_checkpoint_path}-peft'
        Swift.save_to_peft_format(lora_checkpoint_path, new_lora_checkpoint_path)
        lora_checkpoint_path = new_lora_checkpoint_path
        logger.info('Converting the swift format checkpoint to peft format, '
                    f"and saving it to: '{new_lora_checkpoint_path}'")
    else:
        logger.info('The format of the checkpoint is already in peft format.')
    return lora_checkpoint_path


def _parse_lora_modules(lora_modules: List[str], use_vllm: bool) -> Tuple[List[Any], bool]:
    VllmLoRARequest = None
    if use_vllm:
        try:
            from .vllm_utils import LoRARequest as VllmLoRARequest
        except ImportError:
            logger.warning('The current version of VLLM does not support `enable_lora`. Please upgrade VLLM.')
            raise

    @dataclass
    class PtLoRARequest:
        lora_name: str
        lora_int_id: int
        lora_local_path: str

    LoRARequest = VllmLoRARequest if use_vllm else PtLoRARequest
    lora_request_list = []
    use_dora_list = []
    for i, lora_module in enumerate(lora_modules):
        lora_name, lora_local_path = lora_module.split('=')
        lora_local_path = swift_to_peft_format(lora_local_path)
        with open(os.path.join(lora_local_path, 'adapter_config.json'), 'r') as f:
            _json = json.load(f)
            use_dora_list.append(_json.get('use_dora', False))
        lora_request_list.append(LoRARequest(lora_name, i + 1, lora_local_path))
    if any(use_dora_list) and len(lora_modules) > 1:
        raise ValueError('Dora does not support inference with other loras')
    elif not any(use_dora_list):
        use_dora = False
    else:
        use_dora = True
    return lora_request_list, use_dora<|MERGE_RESOLUTION|>--- conflicted
+++ resolved
@@ -610,19 +610,12 @@
 
     full_determinism: bool = False
 
-<<<<<<< HEAD
-    sft_type: Literal['lora', 'full', 'longlora', 'adalora', 'ia3', 'llamapro', 'adapter', 'vera', 'boft',
-                      'fourierft'] = 'lora'
-    freeze_parameters: float = 0.  # 0 ~ 1  仅在sft_type==full时有效 从头开始freeze百分之多少的参数 1则全部freeze 0则全量微调 
-    additional_trainable_parameters: List[str] = field(default_factory=list)    # 在freeze_parameters基础上 强制让某些层作为可训练
-=======
     sft_type: Literal['lora', 'full', 'longlora', 'adalora', 'ia3', 'llamapro', 'adapter', 'vera', 'boft', 'fourierft',
                       'reft'] = 'lora'
     freeze_parameters: List[str] = field(default_factory=list)
     freeze_vit: bool = False
     freeze_parameters_ratio: float = 0.  # 0 ~ 1
     additional_trainable_parameters: List[str] = field(default_factory=list)
->>>>>>> 65237582
     tuner_backend: Literal['swift', 'peft', 'unsloth'] = 'peft'
     template_type: str = field(
         default='AUTO', metadata={'help': f"template_type choices: {list(TEMPLATE_MAPPING.keys()) + ['AUTO']}"})

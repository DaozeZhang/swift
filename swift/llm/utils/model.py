# Copyright (c) Alibaba, Inc. and its affiliates.
import inspect
import math
import os
import sys
from contextlib import contextmanager, nullcontext
from functools import partial, update_wrapper, wraps
from types import MethodType
from typing import Any, Callable, Dict, List, Literal, NamedTuple, Optional, Tuple, Type, Union

import torch
import torch.distributed as dist
import torch.nn.functional as F
import torch.utils.checkpoint
import transformers
from accelerate.utils import find_device
from modelscope import (AutoConfig, AutoModel, AutoModelForCausalLM, AutoTokenizer, BitsAndBytesConfig,
                        GenerationConfig, GPTQConfig, snapshot_download)
from modelscope.hub.utils.utils import get_cache_dir
from packaging import version
from torch import Tensor
from torch import dtype as Dtype
from transformers import PretrainedConfig, PreTrainedModel, PreTrainedTokenizerBase
from transformers.dynamic_module_utils import get_class_from_dynamic_module
from transformers.models.auto.tokenization_auto import get_tokenizer_config
from transformers.utils import strtobool
from transformers.utils.versions import require_version

from swift import get_logger
from swift.utils import get_dist_setting, safe_ddp_context, subprocess_run, use_torchacc
from swift.utils.module_mapping import get_regex_for_mm_default_lora
from .template import TemplateType, get_env_args
from .utils import get_max_model_len, get_rope_scaling, is_unsloth_available, set_rope_scaling, to_device

logger = get_logger()

# Model Home: 'https://modelscope.cn/models/{model_id_or_path}'
MODEL_MAPPING: Dict[str, Dict[str, Any]] = {}


class ModelType:
    # qwen
    qwen_1_8b = 'qwen-1_8b'
    qwen_1_8b_chat = 'qwen-1_8b-chat'
    qwen_1_8b_chat_int4 = 'qwen-1_8b-chat-int4'
    qwen_1_8b_chat_int8 = 'qwen-1_8b-chat-int8'
    qwen_7b = 'qwen-7b'
    qwen_7b_chat = 'qwen-7b-chat'
    qwen_7b_chat_int4 = 'qwen-7b-chat-int4'
    qwen_7b_chat_int8 = 'qwen-7b-chat-int8'
    qwen_14b = 'qwen-14b'
    qwen_14b_chat = 'qwen-14b-chat'
    qwen_14b_chat_int4 = 'qwen-14b-chat-int4'
    qwen_14b_chat_int8 = 'qwen-14b-chat-int8'
    qwen_72b = 'qwen-72b'
    qwen_72b_chat = 'qwen-72b-chat'
    qwen_72b_chat_int4 = 'qwen-72b-chat-int4'
    qwen_72b_chat_int8 = 'qwen-72b-chat-int8'
    # modelscope_agent
    modelscope_agent_7b = 'modelscope-agent-7b'
    modelscope_agent_14b = 'modelscope-agent-14b'
    # qwen1.5
    qwen1half_0_5b = 'qwen1half-0_5b'
    qwen1half_1_8b = 'qwen1half-1_8b'
    qwen1half_4b = 'qwen1half-4b'
    qwen1half_7b = 'qwen1half-7b'
    qwen1half_14b = 'qwen1half-14b'
    qwen1half_32b = 'qwen1half-32b'
    qwen1half_72b = 'qwen1half-72b'
    qwen1half_110b = 'qwen1half-110b'
    codeqwen1half_7b = 'codeqwen1half-7b'
    qwen1half_moe_a2_7b = 'qwen1half-moe-a2_7b'
    qwen1half_0_5b_chat = 'qwen1half-0_5b-chat'
    qwen1half_1_8b_chat = 'qwen1half-1_8b-chat'
    qwen1half_4b_chat = 'qwen1half-4b-chat'
    qwen1half_7b_chat = 'qwen1half-7b-chat'
    qwen1half_14b_chat = 'qwen1half-14b-chat'
    qwen1half_32b_chat = 'qwen1half-32b-chat'
    qwen1half_72b_chat = 'qwen1half-72b-chat'
    qwen1half_110b_chat = 'qwen1half-110b-chat'
    qwen1half_moe_a2_7b_chat = 'qwen1half-moe-a2_7b-chat'
    codeqwen1half_7b_chat = 'codeqwen1half-7b-chat'

    # qwen1.5 gptq
    qwen1half_0_5b_chat_int4 = 'qwen1half-0_5b-chat-int4'
    qwen1half_1_8b_chat_int4 = 'qwen1half-1_8b-chat-int4'
    qwen1half_4b_chat_int4 = 'qwen1half-4b-chat-int4'
    qwen1half_7b_chat_int4 = 'qwen1half-7b-chat-int4'
    qwen1half_14b_chat_int4 = 'qwen1half-14b-chat-int4'
    qwen1half_32b_chat_int4 = 'qwen1half-32b-chat-int4'
    qwen1half_72b_chat_int4 = 'qwen1half-72b-chat-int4'
    qwen1half_110b_chat_int4 = 'qwen1half-110b-chat-int4'
    qwen1half_0_5b_chat_int8 = 'qwen1half-0_5b-chat-int8'
    qwen1half_1_8b_chat_int8 = 'qwen1half-1_8b-chat-int8'
    qwen1half_4b_chat_int8 = 'qwen1half-4b-chat-int8'
    qwen1half_7b_chat_int8 = 'qwen1half-7b-chat-int8'
    qwen1half_14b_chat_int8 = 'qwen1half-14b-chat-int8'
    qwen1half_72b_chat_int8 = 'qwen1half-72b-chat-int8'
    qwen1half_moe_a2_7b_chat_int4 = 'qwen1half-moe-a2_7b-chat-int4'

    # qwen1.5 awq
    qwen1half_0_5b_chat_awq = 'qwen1half-0_5b-chat-awq'
    qwen1half_1_8b_chat_awq = 'qwen1half-1_8b-chat-awq'
    qwen1half_4b_chat_awq = 'qwen1half-4b-chat-awq'
    qwen1half_7b_chat_awq = 'qwen1half-7b-chat-awq'
    qwen1half_14b_chat_awq = 'qwen1half-14b-chat-awq'
    qwen1half_32b_chat_awq = 'qwen1half-32b-chat-awq'
    qwen1half_72b_chat_awq = 'qwen1half-72b-chat-awq'
    qwen1half_110b_chat_awq = 'qwen1half-110b-chat-awq'
    codeqwen1half_7b_chat_awq = 'codeqwen1half-7b-chat-awq'

    # qwen2
    qwen2_0_5b = 'qwen2-0_5b'
    qwen2_0_5b_instruct = 'qwen2-0_5b-instruct'
    qwen2_0_5b_instruct_int4 = 'qwen2-0_5b-instruct-int4'
    qwen2_0_5b_instruct_int8 = 'qwen2-0_5b-instruct-int8'
    qwen2_0_5b_instruct_awq = 'qwen2-0_5b-instruct-awq'
    qwen2_1_5b = 'qwen2-1_5b'
    qwen2_1_5b_instruct = 'qwen2-1_5b-instruct'
    qwen2_1_5b_instruct_int4 = 'qwen2-1_5b-instruct-int4'
    qwen2_1_5b_instruct_int8 = 'qwen2-1_5b-instruct-int8'
    qwen2_1_5b_instruct_awq = 'qwen2-1_5b-instruct-awq'
    qwen2_7b = 'qwen2-7b'
    qwen2_7b_instruct = 'qwen2-7b-instruct'
    qwen2_7b_instruct_int4 = 'qwen2-7b-instruct-int4'
    qwen2_7b_instruct_int8 = 'qwen2-7b-instruct-int8'
    qwen2_7b_instruct_awq = 'qwen2-7b-instruct-awq'
    qwen2_72b = 'qwen2-72b'
    qwen2_72b_instruct = 'qwen2-72b-instruct'
    qwen2_72b_instruct_int4 = 'qwen2-72b-instruct-int4'
    qwen2_72b_instruct_int8 = 'qwen2-72b-instruct-int8'
    qwen2_72b_instruct_awq = 'qwen2-72b-instruct-awq'
    qwen2_57b_a14b = 'qwen2-57b-a14b'
    qwen2_57b_a14b_instruct = 'qwen2-57b-a14b-instruct'
    qwen2_57b_a14b_instruct_int4 = 'qwen2-57b-a14b-instruct-int4'

    qwen2_math_1_5b = 'qwen2-math-1_5b'
    qwen2_math_1_5b_instruct = 'qwen2-math-1_5b-instruct'
    qwen2_math_7b = 'qwen2-math-7b'
    qwen2_math_7b_instruct = 'qwen2-math-7b-instruct'
    qwen2_math_72b = 'qwen2-math-72b'
    qwen2_math_72b_instruct = 'qwen2-math-72b-instruct'

    # qwen-vl
    qwen_vl = 'qwen-vl'
    qwen_vl_chat = 'qwen-vl-chat'
    qwen_vl_chat_int4 = 'qwen-vl-chat-int4'
    # qwen-audio
    qwen_audio = 'qwen-audio'
    qwen_audio_chat = 'qwen-audio-chat'
    qwen2_audio_7b = 'qwen2-audio-7b'
    qwen2_audio_7b_instruct = 'qwen2-audio-7b-instruct'
    qwen2_vl_2b_instruct = 'qwen2-vl-2b-instruct'
    qwen2_vl_2b_instruct_gptq_int4 = 'qwen2-vl-2b-instruct-gptq-int4'
    qwen2_vl_2b_instruct_gptq_int8 = 'qwen2-vl-2b-instruct-gptq-int8'
    qwen2_vl_2b_instruct_awq = 'qwen2-vl-2b-instruct-awq'
    qwen2_vl_7b_instruct = 'qwen2-vl-7b-instruct'
    qwen2_vl_7b_instruct_gptq_int4 = 'qwen2-vl-7b-instruct-gptq-int4'
    qwen2_vl_7b_instruct_gptq_int8 = 'qwen2-vl-7b-instruct-gptq-int8'
    qwen2_vl_7b_instruct_awq = 'qwen2-vl-7b-instruct-awq'
    # chatglm
    chatglm2_6b = 'chatglm2-6b'
    chatglm2_6b_32k = 'chatglm2-6b-32k'
    chatglm3_6b_base = 'chatglm3-6b-base'
    chatglm3_6b = 'chatglm3-6b'
    chatglm3_6b_32k = 'chatglm3-6b-32k'
    chatglm3_6b_128k = 'chatglm3-6b-128k'
    codegeex2_6b = 'codegeex2-6b'
    glm4v_9b_chat = 'glm4v-9b-chat'
    glm4_9b = 'glm4-9b'
    glm4_9b_chat = 'glm4-9b-chat'
    glm4_9b_chat_1m = 'glm4-9b-chat-1m'
    codegeex4_9b_chat = 'codegeex4-9b-chat'
    # llama2
    llama2_7b = 'llama2-7b'
    llama2_7b_chat = 'llama2-7b-chat'
    llama2_13b = 'llama2-13b'
    llama2_13b_chat = 'llama2-13b-chat'
    llama2_70b = 'llama2-70b'
    llama2_70b_chat = 'llama2-70b-chat'
    llama2_7b_aqlm_2bit_1x16 = 'llama2-7b-aqlm-2bit-1x16'  # aqlm
    # llama3
    llama3_8b = 'llama3-8b'
    llama3_8b_instruct = 'llama3-8b-instruct'
    llama3_8b_instruct_int4 = 'llama3-8b-instruct-int4'
    llama3_8b_instruct_int8 = 'llama3-8b-instruct-int8'
    llama3_8b_instruct_awq = 'llama3-8b-instruct-awq'
    llama3_70b = 'llama3-70b'
    llama3_70b_instruct = 'llama3-70b-instruct'
    llama3_70b_instruct_int4 = 'llama3-70b-instruct-int4'
    llama3_70b_instruct_int8 = 'llama3-70b-instruct-int8'
    llama3_70b_instruct_awq = 'llama3-70b-instruct-awq'
    # llama3.1
    llama3_1_8b = 'llama3_1-8b'
    llama3_1_8b_instruct = 'llama3_1-8b-instruct'
    llama3_1_8b_instruct_awq = 'llama3_1-8b-instruct-awq'
    llama3_1_8b_instruct_gptq_int4 = 'llama3_1-8b-instruct-gptq-int4'
    llama3_1_8b_instruct_bnb = 'llama3_1-8b-instruct-bnb'
    llama3_1_70b = 'llama3_1-70b'
    llama3_1_70b_instruct = 'llama3_1-70b-instruct'
    llama3_1_70b_instruct_fp8 = 'llama3_1-70b-instruct-fp8'
    llama3_1_70b_instruct_awq = 'llama3_1-70b-instruct-awq'
    llama3_1_70b_instruct_gptq_int4 = 'llama3_1-70b-instruct-gptq-int4'
    llama3_1_70b_instruct_bnb = 'llama3_1-70b-instruct-bnb'
    llama3_1_405b = 'llama3_1-405b'
    llama3_1_405b_instruct = 'llama3_1-405b-instruct'
    llama3_1_405b_instruct_fp8 = 'llama3_1-405b-instruct-fp8'
    llama3_1_405b_instruct_awq = 'llama3_1-405b-instruct-awq'
    llama3_1_405b_instruct_gptq_int4 = 'llama3_1-405b-instruct-gptq-int4'
    llama3_1_405b_instruct_bnb = 'llama3_1-405b-instruct-bnb'
    # long writer
    longwriter_glm4_9b = 'longwriter-glm4-9b'
    longwriter_llama3_1_8b = 'longwriter-llama3_1-8b'
    # chinese-llama-alpaca
    chinese_llama_2_1_3b = 'chinese-llama-2-1_3b'
    chinese_llama_2_7b = 'chinese-llama-2-7b'
    chinese_llama_2_7b_16k = 'chinese-llama-2-7b-16k'
    chinese_llama_2_7b_64k = 'chinese-llama-2-7b-64k'
    chinese_llama_2_13b = 'chinese-llama-2-13b'
    chinese_llama_2_13b_16k = 'chinese-llama-2-13b-16k'
    chinese_alpaca_2_1_3b = 'chinese-alpaca-2-1_3b'
    chinese_alpaca_2_7b = 'chinese-alpaca-2-7b'
    chinese_alpaca_2_7b_16k = 'chinese-alpaca-2-7b-16k'
    chinese_alpaca_2_7b_64k = 'chinese-alpaca-2-7b-64k'
    chinese_alpaca_2_13b = 'chinese-alpaca-2-13b'
    chinese_alpaca_2_13b_16k = 'chinese-alpaca-2-13b-16k'
    llama_3_chinese_8b = 'llama-3-chinese-8b'
    llama_3_chinese_8b_instruct = 'llama-3-chinese-8b-instruct'
    # idefics
    idefics3_8b_llama3 = 'idefics3-8b-llama3'
    # atom
    atom_7b = 'atom-7b'
    atom_7b_chat = 'atom-7b-chat'
    # llava-hf
    llava1_5_7b_instruct = 'llava1_5-7b-instruct'
    llava1_5_13b_instruct = 'llava1_5-13b-instruct'
    llava1_6_mistral_7b_instruct = 'llava1_6-mistral-7b-instruct'
    llava1_6_vicuna_7b_instruct = 'llava1_6-vicuna-7b-instruct'
    llava1_6_vicuna_13b_instruct = 'llava1_6-vicuna-13b-instruct'
    llava1_6_llama3_1_8b_instruct_my = 'llava1_6-llama3_1-8b-instruct-my'
    llava1_6_yi_34b_instruct = 'llava1_6-yi-34b-instruct'
    llama3_llava_next_8b_hf = 'llama3-llava-next-8b-hf'
    llava_next_72b_hf = 'llava-next-72b-hf'
    llava_next_110b_hf = 'llava-next-110b-hf'

    llava_onevision_qwen2_0_5b_ov = 'llava-onevision-qwen2-0_5b-ov'
    llava_onevision_qwen2_7b_ov = 'llava-onevision-qwen2-7b-ov'
    llava_onevision_qwen2_72b_ov = 'llava-onevision-qwen2-72b-ov'
    # llava
    llama3_llava_next_8b = 'llama3-llava-next-8b'
    llava_next_72b = 'llava-next-72b'
    llava_next_110b = 'llava-next-110b'
    # llava_next_video-hf
    llava_next_video_7b_instruct = 'llava-next-video-7b-instruct'
    llava_next_video_7b_32k_instruct = 'llava-next-video-7b-32k-instruct'
    llava_next_video_7b_dpo_instruct = 'llava-next-video-7b-dpo-instruct'
    llava_next_video_34b_instruct = 'llava-next-video-34b-instruct'
    # yi
    yi_6b = 'yi-6b'
    yi_6b_200k = 'yi-6b-200k'
    yi_6b_chat = 'yi-6b-chat'
    yi_6b_chat_awq = 'yi-6b-chat-awq'
    yi_6b_chat_int8 = 'yi-6b-chat-int8'
    yi_9b = 'yi-9b'
    yi_9b_200k = 'yi-9b-200k'
    yi_34b = 'yi-34b'
    yi_34b_200k = 'yi-34b-200k'
    yi_34b_chat = 'yi-34b-chat'
    yi_34b_chat_awq = 'yi-34b-chat-awq'
    yi_34b_chat_int8 = 'yi-34b-chat-int8'
    # yi1.5
    yi_1_5_6b = 'yi-1_5-6b'
    yi_1_5_6b_chat = 'yi-1_5-6b-chat'
    yi_1_5_9b = 'yi-1_5-9b'
    yi_1_5_9b_chat = 'yi-1_5-9b-chat'
    yi_1_5_9b_chat_16k = 'yi-1_5-9b-chat-16k'
    yi_1_5_34b = 'yi-1_5-34b'
    yi_1_5_34b_chat = 'yi-1_5-34b-chat'
    yi_1_5_34b_chat_16k = 'yi-1_5-34b-chat-16k'
    yi_1_5_6b_chat_awq_int4 = 'yi-1_5-6b-chat-awq-int4'
    yi_1_5_6b_chat_gptq_int4 = 'yi-1_5-6b-chat-gptq-int4'
    yi_1_5_9b_chat_awq_int4 = 'yi-1_5-9b-chat-awq-int4'
    yi_1_5_9b_chat_gptq_int4 = 'yi-1_5-9b-chat-gptq-int4'
    yi_1_5_34b_chat_awq_int4 = 'yi-1_5-34b-chat-awq-int4'
    yi_1_5_34b_chat_gptq_int4 = 'yi-1_5-34b-chat-gptq-int4'
    # yi-coder
    yi_coder_1_5b = 'yi-coder-1_5b'
    yi_coder_1_5b_chat = 'yi-coder-1_5b-chat'
    yi_coder_9b = 'yi-coder-9b'
    yi_coder_9b_chat = 'yi-coder-9b-chat'
    # yi-vl
    yi_vl_6b_chat = 'yi-vl-6b-chat'
    yi_vl_34b_chat = 'yi-vl-34b-chat'
    # llava-llama (xtuner)
    llava_llama3_8b_v1_1 = 'llava-llama3-8b-v1_1'
    # internlm
    internlm_7b = 'internlm-7b'
    internlm_7b_chat = 'internlm-7b-chat'
    internlm_7b_chat_8k = 'internlm-7b-chat-8k'
    internlm_20b = 'internlm-20b'
    internlm_20b_chat = 'internlm-20b-chat'
    # internlm2
    internlm2_1_8b = 'internlm2-1_8b'
    internlm2_1_8b_sft_chat = 'internlm2-1_8b-sft-chat'
    internlm2_1_8b_chat = 'internlm2-1_8b-chat'
    internlm2_7b_base = 'internlm2-7b-base'
    internlm2_7b = 'internlm2-7b'
    internlm2_7b_sft_chat = 'internlm2-7b-sft-chat'
    internlm2_7b_chat = 'internlm2-7b-chat'
    internlm2_20b_base = 'internlm2-20b-base'
    internlm2_20b = 'internlm2-20b'
    internlm2_20b_sft_chat = 'internlm2-20b-sft-chat'
    internlm2_20b_chat = 'internlm2-20b-chat'
    # internlm2.5
    internlm2_5_1_8b = 'internlm2_5-1_8b'
    internlm2_5_1_8b_chat = 'internlm2_5-1_8b-chat'
    internlm2_5_7b = 'internlm2_5-7b'
    internlm2_5_7b_chat = 'internlm2_5-7b-chat'
    internlm2_5_7b_chat_1m = 'internlm2_5-7b-chat-1m'
    internlm2_5_20b = 'internlm2_5-20b'
    internlm2_5_20b_chat = 'internlm2_5-20b-chat'
    # internlm2-math
    internlm2_math_7b = 'internlm2-math-7b'
    internlm2_math_7b_chat = 'internlm2-math-7b-chat'
    internlm2_math_20b = 'internlm2-math-20b'
    internlm2_math_20b_chat = 'internlm2-math-20b-chat'
    # internlm-xcomposer2
    internlm_xcomposer2_7b_chat = 'internlm-xcomposer2-7b-chat'
    internlm_xcomposer2_4khd_7b_chat = 'internlm-xcomposer2-4khd-7b-chat'
    internlm_xcomposer2_5_7b_chat = 'internlm-xcomposer2_5-7b-chat'
    # internvl
    internvl_chat_v1_5 = 'internvl-chat-v1_5'
    internvl_chat_v1_5_int8 = 'internvl-chat-v1_5-int8'
    mini_internvl_chat_2b_v1_5 = 'mini-internvl-chat-2b-v1_5'
    mini_internvl_chat_4b_v1_5 = 'mini-internvl-chat-4b-v1_5'
    internvl2_1b = 'internvl2-1b'
    internvl2_2b = 'internvl2-2b'
    internvl2_4b = 'internvl2-4b'
    internvl2_8b = 'internvl2-8b'
    internvl2_26b = 'internvl2-26b'
    internvl2_40b = 'internvl2-40b'
    internvl2_llama3_76b = 'internvl2-llama3-76b'
<<<<<<< HEAD
    internvideo2_chat_8b = 'internvideo2-chat-8b'
=======
    internvl2_2b_awq = 'internvl2-2b-awq'
    internvl2_8b_awq = 'internvl2-8b-awq'
    internvl2_26b_awq = 'internvl2-26b-awq'
    internvl2_40b_awq = 'internvl2-40b-awq'
    internvl2_llama3_76b_awq = 'internvl2-llama3-76b-awq'
>>>>>>> 65237582
    # deepseek
    deepseek_7b = 'deepseek-7b'
    deepseek_7b_chat = 'deepseek-7b-chat'
    deepseek_moe_16b = 'deepseek-moe-16b'
    deepseek_moe_16b_chat = 'deepseek-moe-16b-chat'
    deepseek_67b = 'deepseek-67b'
    deepseek_67b_chat = 'deepseek-67b-chat'
    # deepseek-coder
    deepseek_coder_1_3b = 'deepseek-coder-1_3b'
    deepseek_coder_1_3b_instruct = 'deepseek-coder-1_3b-instruct'
    deepseek_coder_6_7b = 'deepseek-coder-6_7b'
    deepseek_coder_6_7b_instruct = 'deepseek-coder-6_7b-instruct'
    deepseek_coder_33b = 'deepseek-coder-33b'
    deepseek_coder_33b_instruct = 'deepseek-coder-33b-instruct'
    # deepseek2-coder
    deepseek_coder_v2_instruct = 'deepseek-coder-v2-instruct'
    deepseek_coder_v2_lite_instruct = 'deepseek-coder-v2-lite-instruct'
    deepseek_coder_v2 = 'deepseek-coder-v2'
    deepseek_coder_v2_lite = 'deepseek-coder-v2-lite'
    # deepseek-math
    deepseek_math_7b = 'deepseek-math-7b'
    deepseek_math_7b_instruct = 'deepseek-math-7b-instruct'
    deepseek_math_7b_chat = 'deepseek-math-7b-chat'
    # numina-math
    numina_math_7b = 'numina-math-7b'
    # deepseek-vl
    deepseek_vl_1_3b_chat = 'deepseek-vl-1_3b-chat'
    deepseek_vl_7b_chat = 'deepseek-vl-7b-chat'
    # deepseek-v2
    deepseek_v2 = 'deepseek-v2'
    deepseek_v2_chat = 'deepseek-v2-chat'
    deepseek_v2_lite = 'deepseek-v2-lite'
    deepseek_v2_lite_chat = 'deepseek-v2-lite-chat'
    # gemma
    gemma_2b = 'gemma-2b'
    gemma_7b = 'gemma-7b'
    gemma_2b_instruct = 'gemma-2b-instruct'
    gemma_7b_instruct = 'gemma-7b-instruct'
    gemma2_2b = 'gemma2-2b'
    gemma2_9b = 'gemma2-9b'
    gemma2_27b = 'gemma2-27b'
    gemma2_2b_instruct = 'gemma2-2b-instruct'
    gemma2_9b_instruct = 'gemma2-9b-instruct'
    gemma2_27b_instruct = 'gemma2-27b-instruct'
    # paligemma
    paligemma_3b_pt_224 = 'paligemma-3b-pt-224'
    paligemma_3b_pt_448 = 'paligemma-3b-pt-448'
    paligemma_3b_pt_896 = 'paligemma-3b-pt-896'
    paligemma_3b_mix_224 = 'paligemma-3b-mix-224'
    paligemma_3b_mix_448 = 'paligemma-3b-mix-448'
    # minicpm
    minicpm_1b_sft_chat = 'minicpm-1b-sft-chat'
    minicpm_2b_sft_chat = 'minicpm-2b-sft-chat'
    minicpm_2b_chat = 'minicpm-2b-chat'
    minicpm_2b_128k = 'minicpm-2b-128k'
    minicpm_moe_8x2b = 'minicpm-moe-8x2b'
    # minicpm-v
    minicpm_v_3b_chat = 'minicpm-v-3b-chat'
    minicpm_v_v2_chat = 'minicpm-v-v2-chat'
    minicpm_v_v2_5_chat = 'minicpm-v-v2_5-chat'
    minicpm_v_v2_6_chat = 'minicpm-v-v2_6-chat'
    # openbuddy
    openbuddy_llama_65b_chat = 'openbuddy-llama-65b-chat'
    openbuddy_llama2_13b_chat = 'openbuddy-llama2-13b-chat'
    openbuddy_llama2_70b_chat = 'openbuddy-llama2-70b-chat'
    openbuddy_llama3_8b_chat = 'openbuddy-llama3-8b-chat'
    openbuddy_llama3_70b_chat = 'openbuddy-llama3-70b-chat'
    openbuddy_mistral_7b_chat = 'openbuddy-mistral-7b-chat'
    openbuddy_zephyr_7b_chat = 'openbuddy-zephyr-7b-chat'
    openbuddy_deepseek_67b_chat = 'openbuddy-deepseek-67b-chat'
    openbuddy_mixtral_moe_7b_chat = 'openbuddy-mixtral-moe-7b-chat'
    openbuddy_llama3_1_8b_chat = 'openbuddy-llama3_1-8b-chat'
    # mistral
    mistral_7b = 'mistral-7b'
    mistral_7b_v2 = 'mistral-7b-v2'
    mistral_7b_instruct = 'mistral-7b-instruct'
    mistral_7b_instruct_v2 = 'mistral-7b-instruct-v2'
    mistral_7b_instruct_v3 = 'mistral-7b-instruct-v3'
    mistral_nemo_base_2407 = 'mistral-nemo-base-2407'
    mistral_nemo_instruct_2407 = 'mistral-nemo-instruct-2407'
    mistral_large_instruct_2407 = 'mistral-large-instruct-2407'
    mixtral_moe_7b = 'mixtral-moe-7b'
    mixtral_moe_7b_instruct = 'mixtral-moe-7b-instruct'
    mixtral_moe_7b_aqlm_2bit_1x16 = 'mixtral-moe-7b-aqlm-2bit-1x16'  # aqlm
    mixtral_moe_8x22b_v1 = 'mixtral-moe-8x22b-v1'
    # wizardlm
    wizardlm2_7b_awq = 'wizardlm2-7b-awq'
    wizardlm2_8x22b = 'wizardlm2-8x22b'
    # baichuan
    baichuan_7b = 'baichuan-7b'
    baichuan_13b = 'baichuan-13b'
    baichuan_13b_chat = 'baichuan-13b-chat'
    # baichuan2
    baichuan2_7b = 'baichuan2-7b'
    baichuan2_7b_chat = 'baichuan2-7b-chat'
    baichuan2_7b_chat_int4 = 'baichuan2-7b-chat-int4'
    baichuan2_13b = 'baichuan2-13b'
    baichuan2_13b_chat = 'baichuan2-13b-chat'
    baichuan2_13b_chat_int4 = 'baichuan2-13b-chat-int4'
    # owl
    mplug_owl2_chat = 'mplug-owl2-chat'  # llama
    mplug_owl2_1_chat = 'mplug-owl2_1-chat'  # qwen
    # yuan
    yuan2_2b_instruct = 'yuan2-2b-instruct'
    yuan2_2b_janus_instruct = 'yuan2-2b-janus-instruct'
    yuan2_51b_instruct = 'yuan2-51b-instruct'
    yuan2_102b_instruct = 'yuan2-102b-instruct'
    yuan2_m32 = 'yuan2-m32'
    # xverse
    xverse_7b = 'xverse-7b'
    xverse_7b_chat = 'xverse-7b-chat'
    xverse_13b = 'xverse-13b'
    xverse_13b_chat = 'xverse-13b-chat'
    xverse_65b = 'xverse-65b'
    xverse_65b_v2 = 'xverse-65b-v2'
    xverse_65b_chat = 'xverse-65b-chat'
    xverse_13b_256k = 'xverse-13b-256k'
    xverse_moe_a4_2b = 'xverse-moe-a4_2b'
    # orion
    orion_14b = 'orion-14b'
    orion_14b_chat = 'orion-14b-chat'
    # vivo
    bluelm_7b = 'bluelm-7b'
    bluelm_7b_32k = 'bluelm-7b-32k'
    bluelm_7b_chat = 'bluelm-7b-chat'
    bluelm_7b_chat_32k = 'bluelm-7b-chat-32k'
    # ziya
    ziya2_13b = 'ziya2-13b'
    ziya2_13b_chat = 'ziya2-13b-chat'
    # skywork
    skywork_13b = 'skywork-13b'
    skywork_13b_chat = 'skywork-13b-chat'
    # zephyr
    zephyr_7b_beta_chat = 'zephyr-7b-beta-chat'
    # other
    polylm_13b = 'polylm-13b'
    seqgpt_560m = 'seqgpt-560m'
    sus_34b_chat = 'sus-34b-chat'

    # tongyi-finance
    tongyi_finance_14b = 'tongyi-finance-14b'
    tongyi_finance_14b_chat = 'tongyi-finance-14b-chat'
    tongyi_finance_14b_chat_int4 = 'tongyi-finance-14b-chat-int4'
    # codefuse
    codefuse_codellama_34b_chat = 'codefuse-codellama-34b-chat'
    codefuse_codegeex2_6b_chat = 'codefuse-codegeex2-6b-chat'
    codefuse_qwen_14b_chat = 'codefuse-qwen-14b-chat'
    # phi
    phi2_3b = 'phi2-3b'
    phi3_4b_4k_instruct = 'phi3-4b-4k-instruct'
    phi3_4b_128k_instruct = 'phi3-4b-128k-instruct'
    phi3_small_8k_instruct = 'phi3-small-8k-instruct'
    phi3_medium_4k_instruct = 'phi3-medium-4k-instruct'
    phi3_small_128k_instruct = 'phi3-small-128k-instruct'
    phi3_medium_128k_instruct = 'phi3-medium-128k-instruct'

    phi3_5_mini_instruct = 'phi3_5-mini-instruct'
    phi3_5_moe_instruct = 'phi3_5-moe-instruct'

    phi3_vision_128k_instruct = 'phi3-vision-128k-instruct'
    phi3_5_vision_instruct = 'phi3_5-vision-instruct'
    # cogagent
    cogvlm_17b_chat = 'cogvlm-17b-chat'
    cogvlm2_19b_chat = 'cogvlm2-19b-chat'  # chinese
    cogvlm2_en_19b_chat = 'cogvlm2-en-19b-chat'
    cogvlm2_video_13b_chat = 'cogvlm2-video-13b-chat'
    cogagent_18b_chat = 'cogagent-18b-chat'
    cogagent_18b_instruct = 'cogagent-18b-instruct'
    # mamba
    mamba_130m = 'mamba-130m'
    mamba_370m = 'mamba-370m'
    mamba_390m = 'mamba-390m'
    mamba_790m = 'mamba-790m'
    mamba_1_4b = 'mamba-1.4b'
    mamba_2_8b = 'mamba-2.8b'
    # teleAI
    telechat_7b = 'telechat-7b'
    telechat_12b = 'telechat-12b'
    telechat_12b_v2 = 'telechat-12b-v2'
    telechat_12b_v2_gptq_int4 = 'telechat-12b-v2-gptq-int4'
    # grok-1
    grok_1 = 'grok-1'
    # dbrx
    dbrx_instruct = 'dbrx-instruct'
    dbrx_base = 'dbrx-base'
    # mengzi
    mengzi3_13b_base = 'mengzi3-13b-base'
    # c4ai
    c4ai_command_r_v01 = 'c4ai-command-r-v01'
    c4ai_command_r_plus = 'c4ai-command-r-plus'
    # codestral
    codestral_22b = 'codestral-22b'
    # florence
    florence_2_base = 'florence-2-base'
    florence_2_base_ft = 'florence-2-base-ft'
    florence_2_large = 'florence-2-large'
    florence_2_large_ft = 'florence-2-large-ft'

    @classmethod
    def get_model_name_list(cls) -> List[str]:
        res = []
        for k in cls.__dict__.keys():
            if k.startswith('__') or k == 'get_model_name_list':
                continue
            res.append(cls.__dict__[k])
        return res


class LoRATM(NamedTuple):
    # default lora target modules for multi-modals
    qwen_audio = 'qwen_audio'
    qwen_vl = 'qwen_vl'
    qwen2_audio = 'qwen2_audio'
    qwen2_vl = 'qwen2_vl'
    glm4v = 'glm4v'
    llava_next_video = 'llava_next_video'
    llava_llama = 'llava_llama'
    llava = 'llava'
    internlm_xcomposer = ['attention.wqkv', 'attention.wo', 'feed_forward.w1', 'feed_forward.w2', 'feed_forward.w3']
<<<<<<< HEAD
    internvl = f'{get_regex_for_mm_default_lora("internvl")}'
    internvideo = f'{get_regex_for_mm_default_lora("internvideo")}'
    deepseek_vl = f'{get_regex_for_mm_default_lora("deepseek_vl")}'
    minicpm_v = f'{get_regex_for_mm_default_lora("minicpm_v")}'
    phi3v = f'{get_regex_for_mm_default_lora("phi3v")}'
    cogvlm = f'{get_regex_for_mm_default_lora("cogvlm")}'
    florence = f'{get_regex_for_mm_default_lora("florence")}'
    idefics3 = f'{get_regex_for_mm_default_lora("idefics3")}'
=======
    internvl = 'internvl'
    deepseek_vl = 'deepseek_vl'
    minicpm_v = 'minicpm_v'
    phi3v = 'phi3v'
    cogvlm = 'cogvlm'
    florence = 'florence'
    idefics3 = 'idefics3'
>>>>>>> 65237582
    # default lora target modules for nlp llms.
    baichuan = ['W_pack']
    chatglm = ['query_key_value']
    llama = ['q_proj', 'k_proj', 'v_proj']
    qwen = ['c_attn']
    polylm = ['c_attn']
    bloom = ['query_key_value']
    phi = ['Wqkv']
    phi3 = ['qkv_proj']
    phi3_small = ['query_key_value']  # what the hell???
    internlm2 = ['wqkv']
    mamba = ['in_proj', 'x_proj', 'embeddings', 'out_proj']
    telechat = ['key_value', 'query']
    dbrx = ['attn.Wqkv']
    mplug_owl2 = [
        'q_proj',
        'k_proj.multiway.0',
        'k_proj.multiway.1',
        'v_proj.multiway.0',
        'v_proj.multiway.1',
    ]
    mplug_owl2_1 = [
        'c_attn.multiway.0',
        'c_attn.multiway.1',
    ]
    deepseek2 = [
        'q_a_proj',
        'q_b_proj',
        'kv_a_proj_with_mqa',
        'kv_b_proj',
        'o_proj',
    ]
    # compat
    llama2 = llama


GetModelTokenizerFunction = Callable[..., Tuple[Optional[PreTrainedModel], PreTrainedTokenizerBase]]


def register_model(
        model_type: str,
        model_id_or_path: Optional[str],
        lora_target_modules: Optional[Union[List[str], str]] = None,
        template: str = TemplateType.default,
        get_function: Optional[GetModelTokenizerFunction] = None,
        *,
        requires: Optional[List[str]] = None,
        torch_dtype: Optional[Dtype] = None,
        hf_model_id: Optional[str] = None,
        revision: Optional[str] = None,  # only modelscope
        ignore_file_pattern: Optional[List[str]] = None,
        function_kwargs: Optional[Dict[str, Any]] = None,
        exist_ok: bool = False,
        eos_token: Union[str, int, None] = None,
        **kwargs) -> Optional[Callable[[GetModelTokenizerFunction], GetModelTokenizerFunction]]:
    if not exist_ok and model_type in MODEL_MAPPING:
        raise ValueError(f'The `{model_type}` has already been registered in the MODEL_MAPPING.')
    if requires is None:
        requires = []
    if function_kwargs is None:
        function_kwargs = {}
    if revision is None:
        revision = 'master'
    model_info = {
        'model_id_or_path': model_id_or_path,
        'lora_target_modules': lora_target_modules,
        'template': template,
        'requires': requires,
        'torch_dtype': torch_dtype,
        'ignore_file_pattern': ignore_file_pattern,
        'hf_model_id': hf_model_id,
        'revision': revision,
        'eos_token': eos_token,
        **kwargs
    }

    if get_function is not None:
        if len(function_kwargs) > 0:
            get_function = partial(get_function, **function_kwargs)
        model_info['get_function'] = get_function
        MODEL_MAPPING[model_type] = model_info
        return

    def _register_model(get_function: GetModelTokenizerFunction) -> GetModelTokenizerFunction:
        _old_get_function = get_function
        if len(function_kwargs) > 0:
            get_function = partial(get_function, **function_kwargs)
        model_info['get_function'] = get_function
        MODEL_MAPPING[model_type] = model_info
        return _old_get_function

    return _register_model


def _check_awq_ext() -> None:
    try:
        from awq.utils.packing_utils import dequantize_gemm
        import awq_ext  # with CUDA kernels (AutoAWQ_kernels)
    except ImportError as e:
        raise ImportError('You are training awq models, remember installing awq_ext by '
                          '`git clone https://github.com/casper-hansen/AutoAWQ_kernels '
                          '&& cd AutoAWQ_kernels && pip install -e .`') from e


def _check_gptq_model(bits: int, model_config, model_kwargs: Dict[str, Any]) -> None:
    assert model_kwargs.get('quantization_config') is None
    if bits == 0:
        bits = model_config.quantization_config['bits']
    if version.parse(transformers.__version__) >= version.parse('4.35'):
        model_kwargs['quantization_config'] = GPTQConfig(bits=bits, use_exllama=False)
    else:
        model_kwargs['quantization_config'] = GPTQConfig(bits=bits, disable_exllama=True)

    # fix quantlinear bug
    from auto_gptq.nn_modules.qlinear.qlinear_cuda_old import QuantLinear
    __old_forward = QuantLinear.forward

    def _new_forward(self, x):
        if not self.training or not self.autogptq_cuda_available:
            return self.__old_forward(x)
        # fix sft no grad
        self.autogptq_cuda_available = False
        res = self.__old_forward(x)
        self.autogptq_cuda_available = True
        return res

    if not hasattr(QuantLinear, '__old_forward'):  # avoid double patching
        QuantLinear.__old_forward = __old_forward
        QuantLinear.forward = _new_forward


@register_model(
    ModelType.internlm_20b,
    'Shanghai_AI_Laboratory/internlm-20b',
    LoRATM.llama,
    TemplateType.default_generation,
    support_vllm=True,
    support_lmdeploy=True,
    hf_model_id='internlm/internlm-20b')
@register_model(
    ModelType.internlm_7b,
    'Shanghai_AI_Laboratory/internlm-7b',
    LoRATM.llama,
    TemplateType.default_generation,
    support_vllm=True,
    support_lmdeploy=True,
    hf_model_id='internlm/internlm-7b')
@register_model(
    ModelType.bluelm_7b_chat_32k,
    'vivo-ai/BlueLM-7B-Chat-32K',
    LoRATM.llama,
    TemplateType.bluelm,
    hf_model_id='vivo-ai/BlueLM-7B-Chat-32K')
@register_model(
    ModelType.bluelm_7b_chat,
    'vivo-ai/BlueLM-7B-Chat',
    LoRATM.llama,
    TemplateType.bluelm,
    hf_model_id='vivo-ai/BlueLM-7B-Chat')
@register_model(
    ModelType.bluelm_7b_32k,
    'vivo-ai/BlueLM-7B-Base-32K',
    LoRATM.llama,
    TemplateType.default_generation,
    hf_model_id='vivo-ai/BlueLM-7B-Base-32K')
@register_model(
    ModelType.bluelm_7b,
    'vivo-ai/BlueLM-7B-Base',
    LoRATM.llama,
    TemplateType.default_generation,
    hf_model_id='vivo-ai/BlueLM-7B-Base')
@register_model(
    ModelType.seqgpt_560m,
    'damo/nlp_seqgpt-560m',
    LoRATM.bloom,
    TemplateType.default_generation,
    support_vllm=True,
    hf_model_id='DAMO-NLP/SeqGPT-560M')
@register_model(
    ModelType.xverse_13b_chat,
    'xverse/XVERSE-13B-Chat',
    LoRATM.llama,
    TemplateType.xverse,
    support_vllm=True,
    hf_model_id='xverse/XVERSE-13B-Chat')
@register_model(
    ModelType.xverse_13b,
    'xverse/XVERSE-13B',
    LoRATM.llama,
    TemplateType.default_generation,
    support_vllm=True,
    hf_model_id='xverse/XVERSE-13B')
@register_model(
    ModelType.xverse_65b,
    'xverse/XVERSE-65B',
    LoRATM.llama,
    TemplateType.default_generation,
    support_vllm=True,
    hf_model_id='xverse/XVERSE-65B')
@register_model(
    ModelType.xverse_65b_v2,
    'xverse/XVERSE-65B-2',
    LoRATM.llama,
    TemplateType.default_generation,
    support_vllm=True,
    hf_model_id='xverse/XVERSE-65B-2')
@register_model(
    ModelType.xverse_65b_chat,
    'xverse/XVERSE-65B-Chat',
    LoRATM.llama,
    TemplateType.xverse,
    support_vllm=True,
    hf_model_id='xverse/XVERSE-65B-Chat')
@register_model(
    ModelType.xverse_13b_256k,
    'xverse/XVERSE-13B-256K',
    LoRATM.llama,
    TemplateType.default_generation,
    revision='v1.0.0',
    support_vllm=True,
    hf_model_id='xverse/XVERSE-13B-256K')
@register_model(
    ModelType.xverse_7b_chat,
    'xverse/XVERSE-7B-Chat',
    LoRATM.llama,
    TemplateType.xverse,
    support_vllm=True,
    hf_model_id='xverse/XVERSE-7B-Chat')
@register_model(
    ModelType.xverse_7b,
    'xverse/XVERSE-7B',
    LoRATM.llama,
    TemplateType.default_generation,
    support_vllm=True,
    hf_model_id='xverse/XVERSE-7B')
@register_model(
    ModelType.xverse_moe_a4_2b,
    'xverse/XVERSE-MoE-A4.2B',
    LoRATM.llama,
    TemplateType.default_generation,
    tags=['moe'],
    hf_model_id='xverse/XVERSE-MoE-A4.2B')
@register_model(
    ModelType.baichuan_13b_chat,
    'baichuan-inc/Baichuan-13B-Chat',
    LoRATM.baichuan,
    TemplateType.baichuan,
    requires=['transformers<4.34'],
    support_vllm=True,
    support_lmdeploy=True,
    hf_model_id='baichuan-inc/Baichuan-13B-Chat')
@register_model(
    ModelType.baichuan_7b,
    'baichuan-inc/baichuan-7B',
    LoRATM.baichuan,
    TemplateType.default_generation,
    requires=['transformers<4.34'],
    support_vllm=True,
    support_lmdeploy=True,
    hf_model_id='baichuan-inc/Baichuan-7B')
@register_model(
    ModelType.c4ai_command_r_v01,
    'AI-ModelScope/c4ai-command-r-v01',
    LoRATM.llama,
    TemplateType.c4ai,
    requires=['transformers>=4.39.1'],
    support_vllm=True,
    support_flash_attn=True,
    hf_model_id='CohereForAI/c4ai-command-r-v01')
@register_model(
    ModelType.c4ai_command_r_plus,
    'AI-ModelScope/c4ai-command-r-plus',
    LoRATM.llama,
    TemplateType.c4ai,
    requires=['transformers>4.39'],
    support_vllm=True,
    support_flash_attn=True,
    hf_model_id='CohereForAI/c4ai-command-r-plus')
def get_model_tokenizer_from_repo(model_dir: str,
                                  torch_dtype: Optional[Dtype],
                                  model_kwargs: Dict[str, Any],
                                  load_model: bool = True,
                                  model_config=None,
                                  tokenizer=None,
                                  automodel_class=AutoModelForCausalLM,
                                  **kwargs):
    """load from an independent repository"""
    if model_config is None:
        model_config = AutoConfig.from_pretrained(model_dir, trust_remote_code=True)
    # multimodal
    llm_config = None
    for k in ['language_config', 'llm_config', 'text_config']:
        llm_config = getattr(model_config, k, None)
        if llm_config:
            break
    if llm_config and hasattr(llm_config, 'hidden_size') and not hasattr(model_config, 'hidden_size'):
        model_config.hidden_size = llm_config.hidden_size

    # quant
    is_awq = kwargs.pop('is_awq', False)
    is_aqlm = kwargs.pop('is_aqlm', False)
    gptq_bits = kwargs.pop('gptq_bits', 0)
    if gptq_bits > 0:
        is_gptq = True
    else:
        is_gptq = kwargs.pop('is_gptq', False)
    is_training = kwargs.pop('is_training', False)
    if is_awq and is_training:
        _check_awq_ext()
    if is_gptq and is_training:
        _check_gptq_model(gptq_bits, model_config, model_kwargs)
    context = kwargs.get('context', None)
    if is_aqlm and is_training:
        require_version('transformers>=4.39')
        import aqlm
        context = aqlm.optimize_for_training()
    if context is None:
        context = nullcontext()
    if torch_dtype is not None:
        model_config.torch_dtype = torch_dtype
    if tokenizer is None:
        tokenizer = AutoTokenizer.from_pretrained(model_dir, trust_remote_code=True)
    eos_token = kwargs.get('eos_token')
    if isinstance(eos_token, str):
        tokenizer.eos_token = eos_token
    elif isinstance(eos_token, int):
        tokenizer.eos_token_id = eos_token
    pad_token = kwargs.get('pad_token')
    if pad_token is not None:
        tokenizer.pad_token = pad_token
    placeholder_tokens = kwargs.get('placeholder_tokens')
    if placeholder_tokens is not None:
        tokenizer.placeholder_tokens = placeholder_tokens
        tokenizer.placeholder_tokens_id = [tokenizer.convert_tokens_to_ids(token) for token in placeholder_tokens]
    model = None

    rope_scaling = kwargs.pop('rope_scaling', None)
    max_position_embeddings = get_max_model_len(model_config, ignore_rope_scaling=True)
    if rope_scaling and max_position_embeddings:
        max_length = kwargs.get('max_length') or max_position_embeddings
        rope_scaling_factor = max(float(math.ceil(max_length / max_position_embeddings)), 1.0)
        set_rope_scaling(model_config, {'type': rope_scaling, 'factor': rope_scaling_factor})
        logger.info(f'rope_scaling is set to type: {get_rope_scaling(model_config)}')
    if load_model:
        if kwargs.get('use_unsloth', False):
            assert is_unsloth_available(), 'please install unsloth if using `use_unsloth=True`'
            if 'qwen' in model_dir:
                logger.warn('If using qwen2 models, please install unsloth with '
                            '`pip install git+https://github.com/yangjianxin1/unsloth`')
            from unsloth import FastLanguageModel
            model, tokenizer = FastLanguageModel.from_pretrained(
                model_name=model_dir,
                max_seq_length=kwargs.get('max_length', None),
                dtype=torch_dtype,
                load_in_4bit=kwargs.get('load_in_4bit', True),
                trust_remote_code=True,
            )
        else:
            logger.info(f'model_kwargs: {model_kwargs}')
            with context:
                model = automodel_class.from_pretrained(
                    model_dir, config=model_config, torch_dtype=torch_dtype, trust_remote_code=True, **model_kwargs)
        model.is_gptq = is_gptq
        model.is_awq = is_awq
        model.is_aqlm = is_aqlm
    return model, tokenizer


def _output_device_map_hook(module, input, output):
    return output.to(input[0].device)


@register_model(
    ModelType.cogvlm2_video_13b_chat,
    'ZhipuAI/cogvlm2-video-llama3-chat',
    LoRATM.cogvlm,
    TemplateType.cogvlm2_video,
    support_gradient_checkpointing=False,
    requires=['decord', 'pytorchvideo', 'transformers>=4.42'],
    placeholder_tokens=['<|reserved_special_token_0|>'],
    tags=['multi-modal', 'vision', 'video'],
    hf_model_id='THUDM/cogvlm2-video-llama3-chat')
@register_model(
    ModelType.cogvlm2_en_19b_chat,
    'ZhipuAI/cogvlm2-llama3-chat-19B',
    LoRATM.cogvlm,
    TemplateType.cogvlm,
    support_gradient_checkpointing=False,
    support_lmdeploy=True,
    requires=['transformers<4.42'],
    placeholder_tokens=['<|reserved_special_token_0|>'],
    tags=['multi-modal', 'vision'],
    hf_model_id='THUDM/cogvlm2-llama3-chat-19B')
@register_model(
    ModelType.cogvlm2_19b_chat,
    'ZhipuAI/cogvlm2-llama3-chinese-chat-19B',
    LoRATM.cogvlm,
    TemplateType.cogvlm,
    support_gradient_checkpointing=False,
    support_lmdeploy=True,
    requires=['transformers<4.42'],
    placeholder_tokens=['<|reserved_special_token_0|>'],
    tags=['multi-modal', 'vision'],
    hf_model_id='THUDM/cogvlm2-llama3-chinese-chat-19B')
def get_model_tokenizer_cogvlm2(*args, **kwargs):
    model, tokenizer = get_model_tokenizer_from_repo(*args, **kwargs)
    if model is not None:
        # fix device map 4
        for layer in model.model.vision.transformer.layers:
            layer.mlp.register_forward_hook(_output_device_map_hook)
            layer.post_attention_layernorm.register_forward_hook(_output_device_map_hook)

        device = next(model.model.vision.linear_proj.parameters()).device
        model.model.vision.boi.data = model.model.vision.boi.to(device)
        model.model.vision.eoi.data = model.model.vision.eoi.to(device)
    return model, tokenizer


@register_model(
    ModelType.llava_llama3_8b_v1_1,
    'AI-ModelScope/llava-llama-3-8b-v1_1-transformers',
    LoRATM.llava,
    TemplateType.llava_llama_instruct,
    support_flash_attn=True,
    support_vllm=True,
    requires=['transformers>=4.36'],
    tags=['multi-modal', 'vision'],
    hf_model_id='xtuner/llava-llama-3-8b-v1_1-transformers')
def get_model_tokenizer_llava_llama(model_dir: str,
                                    torch_dtype: Dtype,
                                    model_kwargs: Dict[str, Any],
                                    load_model: bool = True,
                                    **kwargs):
    from transformers import LlavaForConditionalGeneration, LlavaConfig, AutoProcessor

    model_config = LlavaConfig.from_pretrained(model_dir)
    processor = AutoProcessor.from_pretrained(model_dir)
    model, tokenizer = get_model_tokenizer_with_flash_attn(
        model_dir,
        torch_dtype,
        model_kwargs,
        load_model,
        model_config=model_config,
        automodel_class=LlavaForConditionalGeneration,
        **kwargs)
    tokenizer.processor = processor
    return model, tokenizer


@register_model(
    ModelType.grok_1,
    'colossalai/grok-1-pytorch',
    LoRATM.llama,
    TemplateType.default_generation,
    support_vllm=False,
    support_flash_attn=False,
    hf_model_id='hpcai-tech/grok-1')
def get_model_tokenizer_grok(model_dir: str,
                             torch_dtype: Optional[Dtype],
                             model_kwargs: Dict[str, Any],
                             load_model: bool = True,
                             model_config=None,
                             tokenizer=None,
                             automodel_class=AutoModelForCausalLM,
                             **kwargs):
    if model_config is None:
        model_config = AutoConfig.from_pretrained(model_dir, trust_remote_code=True)
    if torch_dtype is not None:
        model_config.torch_dtype = torch_dtype
    if tokenizer is None:
        tokenizer = AutoTokenizer.from_pretrained(
            'AI-ModelScope/grok-1-tokenizer', revision='master', trust_remote_code=True)
    eos_token = kwargs.get('eos_token')
    if eos_token is not None:
        tokenizer.eos_token = eos_token
    model = None
    if load_model:
        model = automodel_class.from_pretrained(
            model_dir, config=model_config, torch_dtype=torch_dtype, trust_remote_code=True, **model_kwargs)
    return model, tokenizer


@register_model(
    ModelType.mamba_130m,
    'AI-ModelScope/mamba-130m-hf',
    LoRATM.mamba,
    TemplateType.default_generation,
    requires=['transformers>=4.39.0'],
    support_vllm=False,
    hf_model_id='state-spaces/mamba-130m-hf')
@register_model(
    ModelType.mamba_370m,
    'AI-ModelScope/mamba-370m-hf',
    LoRATM.mamba,
    TemplateType.default_generation,
    requires=['transformers>=4.39.0'],
    support_vllm=False,
    hf_model_id='state-spaces/mamba-370m-hf')
@register_model(
    ModelType.mamba_390m,
    'AI-ModelScope/mamba-390m-hf',
    LoRATM.mamba,
    TemplateType.default_generation,
    requires=['transformers>=4.39.0'],
    support_vllm=False,
    hf_model_id='state-spaces/mamba-390m-hf')
@register_model(
    ModelType.mamba_790m,
    'AI-ModelScope/mamba-790m-hf',
    LoRATM.mamba,
    TemplateType.default_generation,
    requires=['transformers>=4.39.0'],
    support_vllm=False,
    hf_model_id='state-spaces/mamba-790m-hf')
@register_model(
    ModelType.mamba_1_4b,
    'AI-ModelScope/mamba-1.4b-hf',
    LoRATM.mamba,
    TemplateType.default_generation,
    requires=['transformers>=4.39.0'],
    support_vllm=False,
    hf_model_id='state-spaces/mamba-1.4b-hf')
@register_model(
    ModelType.mamba_2_8b,
    'AI-ModelScope/mamba-2.8b-hf',
    LoRATM.mamba,
    TemplateType.default_generation,
    requires=['transformers>=4.39.0'],
    support_vllm=False,
    hf_model_id='state-spaces/mamba-2.8b-hf')
def get_model_tokenizer_mamba(model_dir: str,
                              torch_dtype: Optional[Dtype],
                              model_kwargs: Dict[str, Any],
                              load_model: bool = True,
                              **kwargs):
    logger.info('[IMPORTANT] Remember installing causal-conv1d>=1.2.0 and mamba-ssm, or you training and inference will'
                'be really slow!')
    return get_model_tokenizer_from_repo(model_dir, torch_dtype, model_kwargs, load_model, **kwargs)


@register_model(
    ModelType.cogvlm_17b_chat,
    'ZhipuAI/cogvlm-chat',
    LoRATM.cogvlm,
    TemplateType.cogvlm,
    support_gradient_checkpointing=False,
    requires=['transformers<4.42'],
    tags=['multi-modal', 'vision'],
    hf_model_id='THUDM/cogvlm-chat-hf')
@register_model(
    ModelType.cogagent_18b_chat,
    'ZhipuAI/cogagent-chat',
    LoRATM.cogvlm,
    TemplateType.cogagent_chat,
    support_gradient_checkpointing=False,
    requires=['timm'],
    tags=['multi-modal', 'vision'],
    hf_model_id='THUDM/cogagent-chat-hf')
@register_model(
    ModelType.cogagent_18b_instruct,
    'ZhipuAI/cogagent-vqa',
    LoRATM.cogvlm,
    TemplateType.cogagent_instruct,
    support_gradient_checkpointing=False,
    requires=['timm'],
    tags=['multi-modal', 'vision'],
    hf_model_id='THUDM/cogagent-vqa-hf')
def get_model_tokenizer_cogagent(model_dir: str,
                                 torch_dtype: Dtype,
                                 model_kwargs: Dict[str, Any],
                                 load_model: bool = True,
                                 **kwargs):
    tokenizer = AutoTokenizer.from_pretrained('AI-ModelScope/vicuna-7b-v1.5', revision='master', trust_remote_code=True)
    if load_model:
        logger.warning('CogAgent with FusedLayerNorm will cause an training loss of NAN, '
                       'to avoid this, please uninstall apex.')
    model, tokenizer = get_model_tokenizer_from_repo(
        model_dir, torch_dtype, model_kwargs, load_model, tokenizer=tokenizer, **kwargs)
    logger.info('Please ignore the unimported warning.')
    return model, tokenizer


@register_model(
    ModelType.internlm_20b_chat,
    'Shanghai_AI_Laboratory/internlm-chat-20b',
    LoRATM.llama,
    TemplateType.internlm,
    support_vllm=True,
    support_lmdeploy=True,
    hf_model_id='internlm/internlm-chat-20b')
@register_model(
    ModelType.internlm_7b_chat_8k,
    'Shanghai_AI_Laboratory/internlm-chat-7b-8k',
    LoRATM.llama,
    TemplateType.internlm,
    support_vllm=True,
    support_lmdeploy=True)
@register_model(
    ModelType.internlm_7b_chat,
    'Shanghai_AI_Laboratory/internlm-chat-7b',
    LoRATM.llama,
    TemplateType.internlm,
    support_vllm=True,
    support_lmdeploy=True,
    hf_model_id='internlm/internlm-chat-7b')
def get_model_tokenizer_internlm_chat(model_dir: str,
                                      torch_dtype: Dtype,
                                      model_kwargs: Dict[str, Any],
                                      load_model: bool = True,
                                      **kwargs):
    model, tokenizer = get_model_tokenizer_from_repo(model_dir, torch_dtype, model_kwargs, load_model, **kwargs)
    if getattr(tokenizer.__class__.eos_token_id, 'fset', None) is None:
        del tokenizer.__class__.eos_token_id
    tokenizer.eos_token = '<eoa>'
    return model, tokenizer


@register_model(
    ModelType.baichuan_13b,
    'baichuan-inc/Baichuan-13B-Base',
    LoRATM.baichuan,
    TemplateType.default_generation,
    requires=['transformers<4.34'],
    support_vllm=True,
    support_lmdeploy=True,
    hf_model_id='baichuan-inc/Baichuan-13B-Base')
def get_model_tokenizer_baichuan_13b(model_dir: str,
                                     torch_dtype: Dtype,
                                     model_kwargs: Dict[str, Any],
                                     load_model: bool = True,
                                     **kwargs):
    model, tokenizer = get_model_tokenizer_from_repo(model_dir, torch_dtype, model_kwargs, load_model, **kwargs)
    # baichuan-13b does not implement the `get_input_embeddings` function
    # fix gradient_checkpointing bug
    try:
        model.get_input_embeddings()
    except NotImplementedError:
        model.__class__.get_input_embeddings = lambda self: self.model.embed_tokens
    return model, tokenizer


@register_model(
    ModelType.paligemma_3b_pt_224,
    'AI-ModelScope/paligemma-3b-pt-224',
    LoRATM.llava,
    TemplateType.paligemma,
    support_flash_attn=True,
    support_vllm=True,
    requires=['transformers>=4.41'],
    placeholder_tokens=['<image>'],
    tags=['multi-modal', 'vision'],
    hf_model_id='google/paligemma-3b-pt-224')
@register_model(
    ModelType.paligemma_3b_pt_448,
    'AI-ModelScope/paligemma-3b-pt-448',
    LoRATM.llava,
    TemplateType.paligemma,
    support_flash_attn=True,
    support_vllm=True,
    requires=['transformers>=4.41'],
    placeholder_tokens=['<image>'],
    tags=['multi-modal', 'vision'],
    hf_model_id='google/paligemma-3b-pt-448')
@register_model(
    ModelType.paligemma_3b_pt_896,
    'AI-ModelScope/paligemma-3b-pt-896',
    LoRATM.llava,
    TemplateType.paligemma,
    support_flash_attn=True,
    support_vllm=True,
    requires=['transformers>=4.41'],
    placeholder_tokens=['<image>'],
    tags=['multi-modal', 'vision'],
    hf_model_id='google/paligemma-3b-pt-896')
@register_model(
    ModelType.paligemma_3b_mix_224,
    'AI-ModelScope/paligemma-3b-mix-224',
    LoRATM.llava,
    TemplateType.paligemma,
    support_flash_attn=True,
    support_vllm=True,
    requires=['transformers>=4.41'],
    placeholder_tokens=['<image>'],
    tags=['multi-modal', 'vision'],
    hf_model_id='google/paligemma-3b-mix-224')
@register_model(
    ModelType.paligemma_3b_mix_448,
    'AI-ModelScope/paligemma-3b-mix-448',
    LoRATM.llava,
    TemplateType.paligemma,
    support_flash_attn=True,
    support_vllm=True,
    requires=['transformers>=4.41'],
    placeholder_tokens=['<image>'],
    tags=['multi-modal', 'vision'],
    hf_model_id='google/paligemma-3b-mix-448')
def get_model_tokenizer_paligemma_vision(model_dir: str,
                                         torch_dtype: Dtype,
                                         model_kwargs: Dict[str, Any],
                                         load_model: bool = True,
                                         **kwargs):
    from transformers import AutoProcessor, PaliGemmaForConditionalGeneration
    processor = AutoProcessor.from_pretrained(model_dir, trust_remote_code=True)
    model, tokenizer = get_model_tokenizer_from_repo(
        model_dir, torch_dtype, model_kwargs, load_model, automodel_class=PaliGemmaForConditionalGeneration, **kwargs)
    tokenizer.processor = processor
    return model, tokenizer


def _clone_hook(module, input, output):
    return output.requires_grad_(True).clone()


@register_model(
    ModelType.phi3_vision_128k_instruct,
    'LLM-Research/Phi-3-vision-128k-instruct',
    LoRATM.phi3v,
    TemplateType.phi3_vl,
    support_flash_attn=True,
    support_vllm=True,
    requires=['transformers>=4.36'],
    tags=['multi-modal', 'vision'],
    hf_model_id='microsoft/Phi-3-vision-128k-instruct')
@register_model(
    ModelType.phi3_5_vision_instruct,
    'LLM-Research/Phi-3.5-vision-instruct',
    LoRATM.phi3v,
    TemplateType.phi3_vl,
    support_flash_attn=True,
    support_vllm=True,
    requires=['transformers>=4.36'],
    tags=['multi-modal', 'vision'],
    function_kwargs={'num_crops': 4},
    hf_model_id='microsoft/Phi-3.5-vision-instruct')
def get_model_tokenizer_phi3_vision(model_dir: str,
                                    torch_dtype: Dtype,
                                    model_kwargs: Dict[str, Any],
                                    load_model: bool = True,
                                    **kwargs):
    processor_kwargs = {}
    if 'num_crops' in kwargs:
        processor_kwargs['num_crops'] = get_env_args('num_crops', int, kwargs['num_crops'])
    from transformers import AutoProcessor
    processor = AutoProcessor.from_pretrained(model_dir, trust_remote_code=True, **processor_kwargs)
    model, tokenizer = get_model_tokenizer_with_flash_attn(model_dir, torch_dtype, model_kwargs, load_model, **kwargs)
    tokenizer.processor = processor

    if load_model:
        model.model.vision_embed_tokens.wte.register_forward_hook(_clone_hook)

    return model, tokenizer


@register_model(
    ModelType.baichuan2_13b_chat,
    'baichuan-inc/Baichuan2-13B-Chat',
    LoRATM.baichuan,
    TemplateType.baichuan,
    support_vllm=True,
    support_lmdeploy=True,
    hf_model_id='baichuan-inc/Baichuan2-13B-Chat')
@register_model(
    ModelType.baichuan2_13b,
    'baichuan-inc/Baichuan2-13B-Base',
    LoRATM.baichuan,
    TemplateType.default_generation,
    support_vllm=True,
    support_lmdeploy=True,
    hf_model_id='baichuan-inc/Baichuan2-13B-Base')
def get_model_tokenizer_baichuan2_13b(model_dir: str,
                                      torch_dtype: Dtype,
                                      model_kwargs: Dict[str, Any],
                                      load_model: bool = True,
                                      **kwargs):
    # patch: baichuan2_13b configuration_baichuan.py bug
    model_config = AutoConfig.from_pretrained(model_dir, trust_remote_code=True)
    gradient_checkpointing = model_config.gradient_checkpointing
    if isinstance(gradient_checkpointing, (tuple, list)):
        model_config.gradient_checkpointing = gradient_checkpointing[0]
    return get_model_tokenizer_baichuan2(
        model_dir, torch_dtype, model_kwargs, load_model, model_config=model_config, **kwargs)


def patch_baichuan2_lm_head_forward(self, hidden_states: Tensor) -> Tensor:
    # patch: baichuan2 lm_head (fp32 bug)
    if self.training:
        norm_weight = F.normalize(self.weight).to(self.weight.dtype)
    elif self.first_flag:
        self.first_flag = False
        self.weight.data = F.normalize(self.weight).to(self.weight.dtype)
        norm_weight = self.weight
    else:
        norm_weight = self.weight
    return F.linear(hidden_states, norm_weight)


@register_model(
    ModelType.baichuan2_7b_chat,
    'baichuan-inc/Baichuan2-7B-Chat',
    LoRATM.baichuan,
    TemplateType.baichuan,
    support_vllm=True,
    support_lmdeploy=True,
    hf_model_id='baichuan-inc/Baichuan2-7B-Chat')
@register_model(
    ModelType.baichuan2_7b,
    'baichuan-inc/Baichuan2-7B-Base',
    LoRATM.baichuan,
    TemplateType.default_generation,
    support_vllm=True,
    support_lmdeploy=True,
    hf_model_id='baichuan-inc/Baichuan2-7B-Base')
def get_model_tokenizer_baichuan2(model_dir: str,
                                  torch_dtype: Dtype,
                                  model_kwargs: Dict[str, Any],
                                  load_model: bool = True,
                                  model_config=None,
                                  **kwargs):
    if model_config is None:
        model_config = AutoConfig.from_pretrained(model_dir, trust_remote_code=True)
    if not hasattr(model_config, 'z_loss_weight'):
        model_config.z_loss_weight = 0
    model, tokenizer = get_model_tokenizer_from_repo(
        model_dir, torch_dtype, model_kwargs, load_model, model_config=model_config, **kwargs)
    model_ori = model
    if model is not None:
        if not hasattr(model, 'lm_head'):  # fix awq
            model = model.model
        new_forward = MethodType(patch_baichuan2_lm_head_forward, model.lm_head)
        if hasattr(model, '_old_forward'):  # device_map
            model.lm_head._old_forward = new_forward
        else:
            model.lm_head.forward = new_forward
    return model_ori, tokenizer


@register_model(
    ModelType.baichuan2_13b_chat_int4,
    'baichuan-inc/Baichuan2-13B-Chat-4bits',
    LoRATM.baichuan,
    TemplateType.baichuan,
    function_kwargs={'get_baichuan2_function': get_model_tokenizer_baichuan2_13b},
    torch_dtype=torch.bfloat16,
    requires=['bitsandbytes<0.41.2', 'accelerate<0.26'],
    hf_model_id='baichuan-inc/Baichuan2-13B-Chat-4bits')
@register_model(
    ModelType.baichuan2_7b_chat_int4,
    'baichuan-inc/Baichuan2-7B-Chat-4bits',
    LoRATM.baichuan,
    TemplateType.baichuan,
    torch_dtype=torch.bfloat16,
    requires=['bitsandbytes<0.41.2', 'accelerate<0.26'],
    hf_model_id='baichuan-inc/Baichuan2-7B-Chat-4bits')
def get_model_tokenizer_baichuan2_int4(model_dir: str,
                                       torch_dtype: Dtype,
                                       model_kwargs: Dict[str, Any],
                                       load_model: bool = True,
                                       **kwargs):
    logger.info('use `model_config.quantization_config`, ignore bnb arguments')
    model_kwargs.pop('quantization_config', None)

    # fix device_map bug
    import accelerate
    _old_infer_auto_device_map = accelerate.infer_auto_device_map
    device_map = model_kwargs.get('device_map', None)
    if device_map != 'auto':
        accelerate.infer_auto_device_map = lambda *args, **kwargs: device_map
    get_baichuan2_function = kwargs.pop('get_baichuan2_function', get_model_tokenizer_baichuan2)
    model, tokenizer = get_baichuan2_function(model_dir, torch_dtype, model_kwargs, load_model, **kwargs)
    if device_map != 'auto':
        accelerate.infer_auto_device_map = _old_infer_auto_device_map
    if model is not None:
        model.config.quantization_config = BitsAndBytesConfig(**model.config.quantization_config)
        model.train()
        model._is_quantized_training_enabled = True
        model.is_loaded_in_4bit = True
    return model, tokenizer


def remove_property(tokenizer_cls: Type[PreTrainedTokenizerBase], tokenizer_config: Dict[str, Any]) -> None:
    for k, v in tokenizer_cls.__dict__.items():
        if k.endswith('_token') and isinstance(v, property) and k in tokenizer_config:
            setattr(tokenizer_cls, k, tokenizer_config[k])


@register_model(
    ModelType.codefuse_codegeex2_6b_chat,
    'codefuse-ai/CodeFuse-CodeGeeX2-6B',
    LoRATM.chatglm,
    TemplateType.codefuse,
    requires=['transformers<4.34'],
    support_vllm=True,
    tags=['coding'],
    hf_model_id='codefuse-ai/CodeFuse-CodeGeeX2-6B')
@register_model(
    ModelType.chatglm3_6b_32k,
    'ZhipuAI/chatglm3-6b-32k',
    LoRATM.chatglm,
    TemplateType.chatglm3,
    support_vllm=True,
    requires=['transformers<4.42'],
    hf_model_id='THUDM/chatglm3-6b-32k')
@register_model(
    ModelType.chatglm3_6b_128k,
    'ZhipuAI/chatglm3-6b-128k',
    LoRATM.chatglm,
    TemplateType.chatglm3,
    support_vllm=True,
    requires=['transformers<4.42'],
    hf_model_id='THUDM/chatglm3-6b-128k')
@register_model(
    ModelType.chatglm3_6b,
    'ZhipuAI/chatglm3-6b',
    LoRATM.chatglm,
    TemplateType.chatglm3,
    support_vllm=True,
    requires=['transformers<4.42'],
    hf_model_id='THUDM/chatglm3-6b')
@register_model(
    ModelType.chatglm3_6b_base,
    'ZhipuAI/chatglm3-6b-base',
    LoRATM.chatglm,
    TemplateType.chatglm_generation,
    support_vllm=True,
    requires=['transformers<4.42'],
    hf_model_id='THUDM/chatglm3-6b-base')
@register_model(
    ModelType.chatglm2_6b_32k,
    'ZhipuAI/chatglm2-6b-32k',
    LoRATM.chatglm,
    TemplateType.chatglm2,
    support_vllm=True,
    requires=['transformers<4.42'],
    hf_model_id='THUDM/chatglm2-6b-32k')
@register_model(
    ModelType.chatglm2_6b,
    'ZhipuAI/chatglm2-6b',
    LoRATM.chatglm,
    TemplateType.chatglm2,
    support_vllm=True,
    requires=['transformers<4.42'],
    hf_model_id='THUDM/chatglm2-6b')
@register_model(
    ModelType.codegeex2_6b,
    'ZhipuAI/codegeex2-6b',
    LoRATM.chatglm,
    TemplateType.chatglm_generation,
    requires=['transformers<4.34'],
    support_vllm=True,
    tags=['coding'],
    hf_model_id='THUDM/codegeex2-6b')
def get_model_tokenizer_chatglm(model_dir: str,
                                torch_dtype: Dtype,
                                model_kwargs: Dict[str, Any],
                                load_model: bool = True,
                                **kwargs):
    if model_kwargs.get('quantization_config') is not None:
        model_kwargs['quantization_config'].llm_int8_skip_modules = ['output_layer']
    # fix transformers>=4.34 bug
    if version.parse(transformers.__version__) >= version.parse('4.34'):
        tokenizer_config = get_tokenizer_config(model_dir)
        class_ref = tokenizer_config['auto_map']['AutoTokenizer'][0]
        tokenizer_cls: Type[PreTrainedTokenizerBase] = get_class_from_dynamic_module(class_ref, model_dir)
        tokenizer_cls._auto_class = 'AutoTokenizer'
        remove_property(tokenizer_cls, tokenizer_config)
        kwargs['tokenizer'] = tokenizer_cls.from_pretrained(model_dir, trust_remote_code=True)
    model, tokenizer = get_model_tokenizer_from_repo(model_dir, torch_dtype, model_kwargs, load_model, **kwargs)
    if model is not None:
        from torch.nn import CrossEntropyLoss
        __old_forward = CrossEntropyLoss.forward

        def cross_entropy_forward(self, inputs: Tensor, target: Tensor) -> Tensor:
            target = target.to(device=inputs.device)
            return __old_forward(self, inputs, target)

        CrossEntropyLoss.forward = cross_entropy_forward

    return model, tokenizer


@register_model(
    ModelType.codegeex4_9b_chat,
    'ZhipuAI/codegeex4-all-9b',
    LoRATM.chatglm,
    TemplateType.codegeex4,
    support_vllm=True,
    support_flash_attn=True,
    support_lmdeploy=True,
    tags=['coding'],
    requires=['transformers<4.42'],
    hf_model_id='THUDM/codegeex4-all-9b')
@register_model(
    ModelType.glm4_9b,
    'ZhipuAI/glm-4-9b',
    LoRATM.chatglm,
    TemplateType.chatglm_generation,
    support_vllm=True,
    support_flash_attn=True,
    support_lmdeploy=True,
    requires=['transformers>=4.42'],
    hf_model_id='THUDM/glm-4-9b')
@register_model(
    ModelType.glm4_9b_chat,
    'ZhipuAI/glm-4-9b-chat',
    LoRATM.chatglm,
    TemplateType.chatglm4,
    support_flash_attn=True,
    support_vllm=True,
    support_lmdeploy=True,
    requires=['transformers>=4.42'],
    hf_model_id='THUDM/glm-4-9b-chat')
@register_model(
    ModelType.glm4_9b_chat_1m,
    'ZhipuAI/glm-4-9b-chat-1m',
    LoRATM.chatglm,
    TemplateType.chatglm4,
    support_flash_attn=True,
    support_vllm=True,
    support_lmdeploy=True,
    requires=['transformers>=4.42'],
    hf_model_id='THUDM/glm-4-9b-chat-1m')
def get_model_tokenizer_glm4(model_dir: str,
                             torch_dtype: Dtype,
                             model_kwargs: Dict[str, Any],
                             load_model: bool = True,
                             **kwargs):
    model_config = AutoConfig.from_pretrained(model_dir, trust_remote_code=True)
    use_flash_attn = kwargs.pop('use_flash_attn', None)
    if use_flash_attn:
        model_config._attn_implementation = 'flash_attention_2'
    elif use_flash_attn is False:
        model_config._attn_implementation = 'eager'
    return get_model_tokenizer_chatglm(
        model_dir, torch_dtype, model_kwargs, load_model, model_config=model_config, **kwargs)


@register_model(
    ModelType.longwriter_glm4_9b,
    'ZhipuAI/LongWriter-glm4-9b',
    LoRATM.chatglm,
    TemplateType.chatglm4,
    support_flash_attn=True,
    support_vllm=True,
    support_lmdeploy=True,
    requires=['transformers>=4.42'],
    hf_model_id='THUDM/LongWriter-glm4-9b')
def get_model_tokenizer_longwriter_glm4(*args, **kwargs):
    model, tokenizer = get_model_tokenizer_glm4(*args, **kwargs)
    for k in tokenizer.special_tokens.keys():
        tokenizer.add_tokens(k)
    return model, tokenizer


@register_model(
    ModelType.glm4v_9b_chat,
    'ZhipuAI/glm-4v-9b',
    LoRATM.glm4v,
    TemplateType.glm4v,
    eos_token='<|endoftext|>',
    requires=['transformers>=4.42'],
    tags=['multi-modal', 'vision'],
    hf_model_id='THUDM/glm-4v-9b')
def get_model_tokenizer_glm4v(model_dir: str,
                              torch_dtype: Dtype,
                              model_kwargs: Dict[str, Any],
                              load_model: bool = True,
                              **kwargs):
    model, tokenizer = get_model_tokenizer_glm4(model_dir, torch_dtype, model_kwargs, load_model, **kwargs)
    # fix merge-lora
    tokenizer.init_kwargs['image_size'] = 1120
    if load_model:
        # fix device_map 4
        n_gpu = torch.cuda.device_count()
        local_world_size = get_dist_setting()[3]
        if n_gpu // local_world_size >= 4:
            for layer in model.transformer.vision.transformer.layers:
                layer.mlp.register_forward_hook(_output_device_map_hook)
                layer.post_attention_layernorm.register_forward_hook(_output_device_map_hook)
            device = next(model.transformer.vision.linear_proj.parameters()).device
            model.transformer.vision.boi.data = model.transformer.vision.boi.to(device)
            model.transformer.vision.eoi.data = model.transformer.vision.eoi.to(device)
    return model, tokenizer


@register_model(
    ModelType.gemma2_2b,
    'LLM-Research/gemma-2-2b',
    LoRATM.llama,
    TemplateType.default_generation,
    requires=['transformers>=4.42'],
    support_flash_attn=True,
    support_vllm=True,
    hf_model_id='google/gemma-2-2b')
@register_model(
    ModelType.gemma2_9b,
    'LLM-Research/gemma-2-9b',
    LoRATM.llama,
    TemplateType.default_generation,
    requires=['transformers>=4.42'],
    support_flash_attn=True,
    support_vllm=True,
    hf_model_id='google/gemma-2-9b')
@register_model(
    ModelType.gemma2_27b,
    'LLM-Research/gemma-2-27b',
    LoRATM.llama,
    TemplateType.default_generation,
    requires=['transformers>=4.42'],
    support_flash_attn=True,
    support_vllm=True,
    hf_model_id='google/gemma-2-27b')
@register_model(
    ModelType.gemma2_2b_instruct,
    'LLM-Research/gemma-2-2b-it',
    LoRATM.llama,
    TemplateType.gemma,
    requires=['transformers>=4.42'],
    support_flash_attn=True,
    support_vllm=True,
    hf_model_id='google/gemma-2-2b-it')
@register_model(
    ModelType.gemma2_9b_instruct,
    'LLM-Research/gemma-2-9b-it',
    LoRATM.llama,
    TemplateType.gemma,
    requires=['transformers>=4.42'],
    support_flash_attn=True,
    support_vllm=True,
    hf_model_id='google/gemma-2-9b-it')
@register_model(
    ModelType.gemma2_27b_instruct,
    'LLM-Research/gemma-2-27b-it',
    LoRATM.llama,
    TemplateType.gemma,
    requires=['transformers>=4.42'],
    support_flash_attn=True,
    support_vllm=True,
    hf_model_id='google/gemma-2-27b-it')
@register_model(
    ModelType.qwen2_57b_a14b,
    'qwen/Qwen2-57B-A14B',
    LoRATM.llama,
    TemplateType.default_generation,
    support_flash_attn=True,
    support_vllm=True,
    tags=['moe'],
    requires=['transformers>=4.40'],
    hf_model_id='Qwen/Qwen2-57B-A14B')
@register_model(
    ModelType.qwen2_0_5b,
    'qwen/Qwen2-0.5B',
    LoRATM.llama,
    TemplateType.default_generation,
    support_flash_attn=True,
    support_vllm=True,
    support_lmdeploy=True,
    support_megatron=True,
    requires=['transformers>=4.37'],
    hf_model_id='Qwen/Qwen2-0.5B')
@register_model(
    ModelType.qwen2_1_5b,
    'qwen/Qwen2-1.5B',
    LoRATM.llama,
    TemplateType.default_generation,
    support_flash_attn=True,
    support_vllm=True,
    support_lmdeploy=True,
    support_megatron=True,
    requires=['transformers>=4.37'],
    hf_model_id='Qwen/Qwen2-1.5B')
@register_model(
    ModelType.qwen2_7b,
    'qwen/Qwen2-7B',
    LoRATM.llama,
    TemplateType.default_generation,
    support_flash_attn=True,
    support_vllm=True,
    support_lmdeploy=True,
    support_megatron=True,
    requires=['transformers>=4.37'],
    hf_model_id='Qwen/Qwen2-7B')
@register_model(
    ModelType.qwen2_72b,
    'qwen/Qwen2-72B',
    LoRATM.llama,
    TemplateType.default_generation,
    support_flash_attn=True,
    support_vllm=True,
    support_lmdeploy=True,
    support_megatron=True,
    requires=['transformers>=4.37'],
    hf_model_id='Qwen/Qwen2-72B')
@register_model(
    ModelType.minicpm_2b_sft_chat,
    'OpenBMB/MiniCPM-2B-sft-fp32',
    LoRATM.llama,
    TemplateType.minicpm,
    support_flash_attn=True,
    support_vllm=True,
    hf_model_id='openbmb/MiniCPM-2B-sft-fp32')
@register_model(
    ModelType.minicpm_2b_chat,
    'OpenBMB/MiniCPM-2B-dpo-fp32',
    LoRATM.llama,
    TemplateType.minicpm,
    support_flash_attn=True,
    support_vllm=True,
    hf_model_id='openbmb/MiniCPM-2B-dpo-fp32')
@register_model(
    ModelType.minicpm_1b_sft_chat,
    'OpenBMB/MiniCPM-1B-sft-bf16',
    LoRATM.llama,
    TemplateType.minicpm,
    requires=['transformers>=4.36.0'],
    support_flash_attn=True,
    support_vllm=True,
    hf_model_id='openbmb/MiniCPM-1B-sft-bf16')
@register_model(
    ModelType.minicpm_2b_128k,
    'OpenBMB/MiniCPM-2B-128k',
    LoRATM.llama,
    TemplateType.chatml,
    requires=['transformers>=4.36.0'],
    support_flash_attn=True,
    support_vllm=True,
    hf_model_id='openbmb/MiniCPM-2B-128k')
@register_model(
    ModelType.phi3_4b_128k_instruct,
    'LLM-Research/Phi-3-mini-128k-instruct',
    LoRATM.phi3,
    TemplateType.phi3,
    requires=['transformers>=4.36'],
    support_flash_attn=True,
    support_vllm=True,
    hf_model_id='microsoft/Phi-3-mini-128k-instruct')
@register_model(
    ModelType.phi3_medium_4k_instruct,
    'LLM-Research/Phi-3-medium-4k-instruct',
    LoRATM.phi3,
    TemplateType.phi3,
    requires=['transformers>=4.36'],
    support_flash_attn=True,
    support_vllm=True,
    hf_model_id='microsoft/Phi-3-medium-4k-instruct')
@register_model(
    ModelType.phi3_medium_128k_instruct,
    'LLM-Research/Phi-3-medium-128k-instruct',
    LoRATM.phi3,
    TemplateType.phi3,
    requires=['transformers>=4.36'],
    support_flash_attn=True,
    support_vllm=True,
    hf_model_id='microsoft/Phi-3-medium-128k-instruct')
@register_model(
    ModelType.phi3_4b_4k_instruct,
    'LLM-Research/Phi-3-mini-4k-instruct',
    LoRATM.phi3,
    TemplateType.phi3,
    requires=['transformers>=4.36'],
    support_flash_attn=True,
    support_vllm=True,
    hf_model_id='microsoft/Phi-3-mini-4k-instruct')
@register_model(
    ModelType.phi3_5_moe_instruct,
    'LLM-Research/Phi-3.5-MoE-instruct',
    LoRATM.llama,
    TemplateType.phi3,
    requires=['transformers>=4.36'],
    support_flash_attn=True,
    support_vllm=False,
    tags=['moe'],
    hf_model_id='microsoft/Phi-3.5-MoE-instruct')
@register_model(
    ModelType.phi3_5_mini_instruct,
    'LLM-Research/Phi-3.5-mini-instruct',
    LoRATM.phi3,
    TemplateType.phi3,
    requires=['transformers>=4.36'],
    support_flash_attn=True,
    support_vllm=True,
    hf_model_id='microsoft/Phi-3.5-mini-instruct')
@register_model(
    ModelType.wizardlm2_8x22b,
    'AI-ModelScope/WizardLM-2-8x22B',
    LoRATM.llama,
    TemplateType.wizardlm2,
    requires=['transformers>=4.36'],
    support_flash_attn=True,
    support_vllm=True,
    hf_model_id='alpindale/WizardLM-2-8x22B')
@register_model(
    ModelType.wizardlm2_7b_awq,
    'AI-ModelScope/WizardLM-2-7B-AWQ',
    LoRATM.llama,
    TemplateType.wizardlm2_awq,
    requires=['transformers>=4.34'],
    torch_dtype=torch.float16,
    support_flash_attn=True,
    support_vllm=True,
    function_kwargs={'is_awq': True},
    hf_model_id='MaziyarPanahi/WizardLM-2-7B-AWQ')
@register_model(
    ModelType.gemma_2b,
    'AI-ModelScope/gemma-2b',
    LoRATM.llama,
    TemplateType.default_generation,
    requires=['transformers>=4.38'],
    ignore_file_pattern=[r'.+\.gguf$'],
    support_flash_attn=True,
    support_vllm=True,
    hf_model_id='google/gemma-2b')
@register_model(
    ModelType.gemma_7b,
    'AI-ModelScope/gemma-7b',
    LoRATM.llama,
    TemplateType.default_generation,
    requires=['transformers>=4.38'],
    ignore_file_pattern=[r'.+\.gguf$'],
    support_flash_attn=True,
    support_vllm=True,
    hf_model_id='google/gemma-7b')
@register_model(
    ModelType.gemma_2b_instruct,
    'AI-ModelScope/gemma-2b-it',
    LoRATM.llama,
    TemplateType.gemma,
    eos_token='<eos>',
    requires=['transformers>=4.38'],
    ignore_file_pattern=[r'.+\.gguf$'],
    support_flash_attn=True,
    support_vllm=True,
    hf_model_id='google/gemma-2b-it')
@register_model(
    ModelType.gemma_7b_instruct,
    'AI-ModelScope/gemma-7b-it',
    LoRATM.llama,
    TemplateType.gemma,
    eos_token='<eos>',
    requires=['transformers>=4.38'],
    ignore_file_pattern=[r'.+\.gguf$'],
    support_flash_attn=True,
    support_vllm=True,
    hf_model_id='google/gemma-7b-it')
@register_model(
    ModelType.deepseek_math_7b_instruct,
    'deepseek-ai/deepseek-math-7b-instruct',
    LoRATM.llama,
    TemplateType.deepseek,
    support_flash_attn=True,
    support_vllm=True,
    support_lmdeploy=True,
    tags=['math'],
    hf_model_id='deepseek-ai/deepseek-math-7b-instruct')
@register_model(
    ModelType.numina_math_7b,
    'AI-ModelScope/NuminaMath-7B-TIR',
    LoRATM.llama,
    TemplateType.numina_math,
    support_flash_attn=True,
    support_vllm=True,
    tags=['math'],
    hf_model_id='AI-MO/NuminaMath-7B-TIR')
@register_model(
    ModelType.deepseek_math_7b_chat,
    'deepseek-ai/deepseek-math-7b-rl',
    LoRATM.llama,
    TemplateType.deepseek,
    support_flash_attn=True,
    support_vllm=True,
    support_lmdeploy=True,
    tags=['math'],
    hf_model_id='deepseek-ai/deepseek-math-7b-rl')
@register_model(
    ModelType.deepseek_math_7b,
    'deepseek-ai/deepseek-math-7b-base',
    LoRATM.llama,
    TemplateType.default_generation,
    support_flash_attn=True,
    support_vllm=True,
    support_lmdeploy=True,
    tags=['math'],
    hf_model_id='deepseek-ai/deepseek-math-7b-base')
@register_model(
    ModelType.qwen1half_0_5b,
    'qwen/Qwen1.5-0.5B',
    LoRATM.llama,
    TemplateType.default_generation,
    support_flash_attn=True,
    support_vllm=True,
    support_lmdeploy=True,
    support_megatron=True,
    requires=['transformers>=4.37'],
    hf_model_id='Qwen/Qwen1.5-0.5B')
@register_model(
    ModelType.qwen1half_1_8b,
    'qwen/Qwen1.5-1.8B',
    LoRATM.llama,
    TemplateType.default_generation,
    support_flash_attn=True,
    support_vllm=True,
    support_lmdeploy=True,
    support_megatron=True,
    requires=['transformers>=4.37'],
    hf_model_id='Qwen/Qwen1.5-1.8B')
@register_model(
    ModelType.qwen1half_4b,
    'qwen/Qwen1.5-4B',
    LoRATM.llama,
    TemplateType.default_generation,
    support_flash_attn=True,
    support_vllm=True,
    support_lmdeploy=True,
    support_megatron=True,
    requires=['transformers>=4.37'],
    hf_model_id='Qwen/Qwen1.5-4B')
@register_model(
    ModelType.qwen1half_7b,
    'qwen/Qwen1.5-7B',
    LoRATM.llama,
    TemplateType.default_generation,
    support_flash_attn=True,
    support_vllm=True,
    support_lmdeploy=True,
    support_megatron=True,
    requires=['transformers>=4.37'],
    hf_model_id='Qwen/Qwen1.5-7B')
@register_model(
    ModelType.qwen1half_14b,
    'qwen/Qwen1.5-14B',
    LoRATM.llama,
    TemplateType.default_generation,
    support_flash_attn=True,
    support_vllm=True,
    support_lmdeploy=True,
    support_megatron=True,
    requires=['transformers>=4.37'],
    hf_model_id='Qwen/Qwen1.5-14B')
@register_model(
    ModelType.qwen1half_32b,
    'qwen/Qwen1.5-32B',
    LoRATM.llama,
    TemplateType.default_generation,
    support_flash_attn=True,
    support_vllm=True,
    support_lmdeploy=True,
    requires=['transformers>=4.37'],
    hf_model_id='Qwen/Qwen1.5-32B')
@register_model(
    ModelType.qwen1half_72b,
    'qwen/Qwen1.5-72B',
    LoRATM.llama,
    TemplateType.default_generation,
    support_flash_attn=True,
    support_vllm=True,
    support_lmdeploy=True,
    support_megatron=True,
    requires=['transformers>=4.37'],
    hf_model_id='Qwen/Qwen1.5-72B')
@register_model(
    ModelType.qwen1half_110b,
    'qwen/Qwen1.5-110B',
    LoRATM.llama,
    TemplateType.default_generation,
    support_flash_attn=True,
    support_vllm=True,
    support_lmdeploy=True,
    requires=['transformers>=4.37'],
    hf_model_id='Qwen/Qwen1.5-110B')
@register_model(
    ModelType.codeqwen1half_7b,
    'qwen/CodeQwen1.5-7B',
    LoRATM.llama,
    TemplateType.default_generation,
    support_flash_attn=True,
    support_vllm=True,
    support_lmdeploy=True,
    requires=['transformers>=4.37'],
    hf_model_id='Qwen/CodeQwen1.5-7B')
@register_model(
    ModelType.qwen1half_moe_a2_7b,
    'qwen/Qwen1.5-MoE-A2.7B',
    LoRATM.llama,
    TemplateType.default_generation,
    support_flash_attn=True,
    support_vllm=True,
    tags=['moe'],
    requires=['transformers>=4.40'],
    hf_model_id='Qwen/Qwen1.5-MoE-A2.7B')
@register_model(
    ModelType.deepseek_coder_1_3b,
    'deepseek-ai/deepseek-coder-1.3b-base',
    LoRATM.llama,
    TemplateType.default_generation,
    support_flash_attn=True,
    support_vllm=True,
    support_lmdeploy=True,
    tags=['coding'],
    hf_model_id='deepseek-ai/deepseek-coder-1.3b-base')
@register_model(
    ModelType.deepseek_coder_6_7b,
    'deepseek-ai/deepseek-coder-6.7b-base',
    LoRATM.llama,
    TemplateType.default_generation,
    support_flash_attn=True,
    support_vllm=True,
    support_lmdeploy=True,
    tags=['coding'],
    hf_model_id='deepseek-ai/deepseek-coder-6.7b-base')
@register_model(
    ModelType.deepseek_coder_33b,
    'deepseek-ai/deepseek-coder-33b-base',
    LoRATM.llama,
    TemplateType.default_generation,
    support_flash_attn=True,
    support_vllm=True,
    support_lmdeploy=True,
    tags=['coding'],
    hf_model_id='deepseek-ai/deepseek-coder-33b-base')
@register_model(
    ModelType.deepseek_coder_1_3b_instruct,
    'deepseek-ai/deepseek-coder-1.3b-instruct',
    LoRATM.llama,
    TemplateType.deepseek_coder,
    eos_token='<|EOT|>',
    support_flash_attn=True,
    support_vllm=True,
    support_lmdeploy=True,
    tags=['coding'],
    hf_model_id='deepseek-ai/deepseek-coder-1.3b-instruct')
@register_model(
    ModelType.deepseek_coder_6_7b_instruct,
    'deepseek-ai/deepseek-coder-6.7b-instruct',
    LoRATM.llama,
    TemplateType.deepseek_coder,
    eos_token='<|EOT|>',
    support_flash_attn=True,
    support_vllm=True,
    support_lmdeploy=True,
    tags=['coding'],
    hf_model_id='deepseek-ai/deepseek-coder-6.7b-instruct')
@register_model(
    ModelType.deepseek_coder_33b_instruct,
    'deepseek-ai/deepseek-coder-33b-instruct',
    LoRATM.llama,
    TemplateType.deepseek_coder,
    eos_token='<|EOT|>',
    support_flash_attn=True,
    support_vllm=True,
    support_lmdeploy=True,
    tags=['coding'],
    hf_model_id='deepseek-ai/deepseek-coder-33b-instruct')
@register_model(
    ModelType.openbuddy_deepseek_67b_chat,
    'OpenBuddy/openbuddy-deepseek-67b-v15.2',
    LoRATM.llama,
    TemplateType.openbuddy,
    support_flash_attn=True,
    support_vllm=True,
    support_lmdeploy=True,
    hf_model_id='OpenBuddy/openbuddy-deepseek-67b-v15.2')
@register_model(
    ModelType.deepseek_67b_chat,
    'deepseek-ai/deepseek-llm-67b-chat',
    LoRATM.llama,
    TemplateType.deepseek,
    support_flash_attn=True,
    support_vllm=True,
    support_lmdeploy=True,
    hf_model_id='deepseek-ai/deepseek-llm-67b-chat')
@register_model(
    ModelType.deepseek_67b,
    'deepseek-ai/deepseek-llm-67b-base',
    LoRATM.llama,
    TemplateType.default_generation,
    support_flash_attn=True,
    support_vllm=True,
    support_lmdeploy=True,
    hf_model_id='deepseek-ai/deepseek-llm-67b-base')
@register_model(
    ModelType.deepseek_7b_chat,
    'deepseek-ai/deepseek-llm-7b-chat',
    LoRATM.llama,
    TemplateType.deepseek,
    support_flash_attn=True,
    support_vllm=True,
    support_lmdeploy=True,
    hf_model_id='deepseek-ai/deepseek-llm-7b-chat')
@register_model(
    ModelType.deepseek_7b,
    'deepseek-ai/deepseek-llm-7b-base',
    LoRATM.llama,
    TemplateType.default_generation,
    support_flash_attn=True,
    support_vllm=True,
    support_lmdeploy=True,
    hf_model_id='deepseek-ai/deepseek-llm-7b-base')
@register_model(
    ModelType.sus_34b_chat,
    'SUSTC/SUS-Chat-34B',
    LoRATM.llama,
    TemplateType.sus,
    support_flash_attn=True,
    support_vllm=True,
    support_lmdeploy=True,
    hf_model_id='SUSTech/SUS-Chat-34B')
@register_model(
    ModelType.openbuddy_zephyr_7b_chat,
    'OpenBuddy/openbuddy-zephyr-7b-v14.1',
    LoRATM.llama,
    TemplateType.openbuddy,
    requires=['transformers>=4.34'],
    support_flash_attn=True,
    support_vllm=True,
    support_lmdeploy=True,
    hf_model_id='OpenBuddy/openbuddy-zephyr-7b-v14.1')
@register_model(
    ModelType.zephyr_7b_beta_chat,
    'modelscope/zephyr-7b-beta',
    LoRATM.llama,
    TemplateType.zephyr,
    requires=['transformers>=4.34'],
    support_flash_attn=True,
    support_vllm=True,
    support_lmdeploy=True,
    hf_model_id='HuggingFaceH4/zephyr-7b-beta')
@register_model(
    ModelType.yi_coder_1_5b,
    '01ai/Yi-Coder-1.5B',
    LoRATM.llama,
    TemplateType.default_generation,
    support_flash_attn=True,
    support_vllm=True,
    support_lmdeploy=True,
    hf_model_id='01-ai/Yi-Coder-1.5B')
@register_model(
    ModelType.yi_coder_9b,
    '01ai/Yi-Coder-9B',
    LoRATM.llama,
    TemplateType.default_generation,
    support_flash_attn=True,
    support_vllm=True,
    support_lmdeploy=True,
    hf_model_id='01-ai/Yi-Coder-9B')
@register_model(
    ModelType.yi_coder_1_5b_chat,
    '01ai/Yi-Coder-1.5B-Chat',
    LoRATM.llama,
    TemplateType.yi_coder,
    support_flash_attn=True,
    support_vllm=True,
    support_lmdeploy=True,
    hf_model_id='01-ai/Yi-Coder-1.5B-Chat')
@register_model(
    ModelType.yi_coder_9b_chat,
    '01ai/Yi-Coder-9B-Chat',
    LoRATM.llama,
    TemplateType.yi_coder,
    support_flash_attn=True,
    support_vllm=True,
    support_lmdeploy=True,
    hf_model_id='01-ai/Yi-Coder-9B-Chat')
@register_model(
    ModelType.yi_6b_chat,
    '01ai/Yi-6B-Chat',
    LoRATM.llama,
    TemplateType.yi,
    eos_token='<|im_end|>',
    support_flash_attn=True,
    support_vllm=True,
    support_lmdeploy=True,
    hf_model_id='01-ai/Yi-6B-Chat')
@register_model(
    ModelType.yi_6b_chat_awq,
    '01ai/Yi-6B-Chat-4bits',
    LoRATM.llama,
    TemplateType.yi,
    eos_token='<|im_end|>',
    requires=['autoawq'],
    torch_dtype=torch.float16,
    function_kwargs={'is_awq': True},
    support_flash_attn=True,
    support_vllm=True,
    support_lmdeploy=True,
    hf_model_id='01-ai/Yi-6B-Chat-4bits')
@register_model(
    ModelType.yi_6b_chat_int8,
    '01ai/Yi-6B-Chat-8bits',
    LoRATM.llama,
    TemplateType.yi,
    eos_token='<|im_end|>',
    requires=['auto_gptq'],
    torch_dtype=torch.float16,
    function_kwargs={'gptq_bits': 8},
    support_flash_attn=True,
    support_vllm=True,
    hf_model_id='01-ai/Yi-6B-Chat-8bits')
@register_model(
    ModelType.yi_34b_chat,
    '01ai/Yi-34B-Chat',
    LoRATM.llama,
    TemplateType.yi,
    eos_token='<|im_end|>',
    support_flash_attn=True,
    support_vllm=True,
    support_lmdeploy=True,
    hf_model_id='01-ai/Yi-34B-Chat')
@register_model(
    ModelType.yi_34b_chat_awq,
    '01ai/Yi-34B-Chat-4bits',
    LoRATM.llama,
    TemplateType.yi,
    eos_token='<|im_end|>',
    requires=['autoawq'],
    torch_dtype=torch.float16,
    function_kwargs={'is_awq': True},
    support_flash_attn=True,
    support_vllm=True,
    support_lmdeploy=True,
    hf_model_id='01-ai/Yi-34B-Chat-4bits')
@register_model(
    ModelType.yi_34b_chat_int8,
    '01ai/Yi-34B-Chat-8bits',
    LoRATM.llama,
    TemplateType.yi,
    eos_token='<|im_end|>',
    requires=['auto_gptq'],
    torch_dtype=torch.float16,
    function_kwargs={'gptq_bits': 8},
    support_flash_attn=True,
    support_vllm=True,
    hf_model_id='01-ai/Yi-34B-Chat-8bits')
@register_model(
    ModelType.yi_34b_200k,
    '01ai/Yi-34B-200K',
    LoRATM.llama,
    TemplateType.default_generation,
    support_flash_attn=True,
    support_vllm=True,
    support_lmdeploy=True,
    hf_model_id='01-ai/Yi-34B-200K')
@register_model(
    ModelType.yi_34b,
    '01ai/Yi-34B',
    LoRATM.llama,
    TemplateType.default_generation,
    support_flash_attn=True,
    support_vllm=True,
    support_lmdeploy=True,
    hf_model_id='01-ai/Yi-34B')
@register_model(
    ModelType.yi_6b_200k,
    '01ai/Yi-6B-200K',
    LoRATM.llama,
    TemplateType.default_generation,
    support_flash_attn=True,
    support_vllm=True,
    support_lmdeploy=True,
    hf_model_id='01-ai/Yi-6B-200K')
@register_model(
    ModelType.yi_9b,
    '01ai/Yi-9B',
    LoRATM.llama,
    TemplateType.default_generation,
    support_flash_attn=True,
    support_vllm=True,
    support_lmdeploy=True,
    hf_model_id='01-ai/Yi-9B')
@register_model(
    ModelType.yi_9b_200k,
    '01ai/Yi-9B-200K',
    LoRATM.llama,
    TemplateType.default_generation,
    support_flash_attn=True,
    support_vllm=True,
    support_lmdeploy=True,
    hf_model_id='01-ai/Yi-9B-200K')
@register_model(
    ModelType.yi_6b,
    '01ai/Yi-6B',
    LoRATM.llama,
    TemplateType.default_generation,
    support_flash_attn=True,
    support_vllm=True,
    support_lmdeploy=True,
    hf_model_id='01-ai/Yi-6B')
@register_model(
    ModelType.ziya2_13b_chat,
    'Fengshenbang/Ziya2-13B-Chat',
    LoRATM.llama,
    TemplateType.ziya,
    support_flash_attn=True,
    support_vllm=True,
    support_lmdeploy=True,
    hf_model_id='IDEA-CCNL/Ziya2-13B-Chat')
@register_model(
    ModelType.ziya2_13b,
    'Fengshenbang/Ziya2-13B-Base',
    LoRATM.llama,
    TemplateType.default_generation,
    support_flash_attn=True,
    support_vllm=True,
    support_lmdeploy=True,
    hf_model_id='IDEA-CCNL/Ziya2-13B-Base')
@register_model(
    ModelType.openbuddy_mixtral_moe_7b_chat,
    'OpenBuddy/openbuddy-mixtral-7bx8-v18.1-32k',
    LoRATM.llama,
    TemplateType.openbuddy,
    requires=['transformers>=4.36'],
    support_flash_attn=True,
    support_vllm=True,
    tags=['moe'],
    hf_model_id='OpenBuddy/openbuddy-mixtral-7bx8-v18.1-32k')
@register_model(
    ModelType.openbuddy_mistral_7b_chat,
    'OpenBuddy/openbuddy-mistral-7b-v17.1-32k',
    LoRATM.llama,
    TemplateType.openbuddy,
    requires=['transformers>=4.34'],
    support_flash_attn=True,
    support_vllm=True,
    support_lmdeploy=True,
    hf_model_id='OpenBuddy/openbuddy-mistral-7b-v17.1-32k')
@register_model(
    ModelType.openbuddy_llama2_70b_chat,
    'OpenBuddy/openbuddy-llama2-70b-v10.1-bf16',
    LoRATM.llama,
    TemplateType.openbuddy,
    support_flash_attn=True,
    support_vllm=True,
    support_lmdeploy=True,
    hf_model_id='OpenBuddy/openbuddy-llama2-70b-v10.1-bf16')
@register_model(
    ModelType.openbuddy_llama_65b_chat,
    'OpenBuddy/openbuddy-llama-65b-v8-bf16',
    LoRATM.llama,
    TemplateType.openbuddy,
    support_flash_attn=True,
    support_vllm=True,
    support_lmdeploy=True,
    hf_model_id='OpenBuddy/openbuddy-llama-65b-v8-bf16')
@register_model(
    ModelType.openbuddy_llama3_70b_chat,
    'OpenBuddy/openbuddy-llama3-70b-v21.1-8k',
    LoRATM.llama,
    TemplateType.openbuddy2,
    support_flash_attn=True,
    support_vllm=True,
    support_lmdeploy=True,
    hf_model_id='OpenBuddy/openbuddy-llama3-70b-v21.1-8k')
@register_model(
    ModelType.openbuddy_llama3_8b_chat,
    'OpenBuddy/openbuddy-llama3-8b-v21.1-8k',
    LoRATM.llama,
    TemplateType.openbuddy2,
    support_flash_attn=True,
    support_vllm=True,
    support_lmdeploy=True,
    hf_model_id='OpenBuddy/openbuddy-llama3-8b-v21.1-8k')
@register_model(
    ModelType.openbuddy_llama2_13b_chat,
    'OpenBuddy/openbuddy-llama2-13b-v8.1-fp16',
    LoRATM.llama,
    TemplateType.openbuddy,
    support_flash_attn=True,
    support_vllm=True,
    support_lmdeploy=True,
    hf_model_id='OpenBuddy/openbuddy-llama2-13b-v8.1-fp16')
@register_model(
    ModelType.mistral_7b_instruct,
    'AI-ModelScope/Mistral-7B-Instruct-v0.1',
    LoRATM.llama,
    TemplateType.llama,
    requires=['transformers>=4.34'],
    support_flash_attn=True,
    support_vllm=True,
    support_lmdeploy=True,
    hf_model_id='mistralai/Mistral-7B-Instruct-v0.1')
@register_model(
    ModelType.mistral_7b_instruct_v2,
    'AI-ModelScope/Mistral-7B-Instruct-v0.2',
    LoRATM.llama,
    TemplateType.llama,
    requires=['transformers>=4.34'],
    support_flash_attn=True,
    support_vllm=True,
    support_lmdeploy=True,
    hf_model_id='mistralai/Mistral-7B-Instruct-v0.2')
@register_model(
    ModelType.mistral_7b_instruct_v3,
    'LLM-Research/Mistral-7B-Instruct-v0.3',
    LoRATM.llama,
    TemplateType.llama,
    ignore_file_pattern=['consolidated.safetensors'],
    requires=['transformers>=4.34'],
    support_flash_attn=True,
    support_vllm=True,
    support_lmdeploy=True,
    hf_model_id='mistralai/Mistral-7B-Instruct-v0.3')
@register_model(
    ModelType.mistral_7b,
    'AI-ModelScope/Mistral-7B-v0.1',
    LoRATM.llama,
    TemplateType.default_generation,
    requires=['transformers>=4.34'],
    support_flash_attn=True,
    support_vllm=True,
    support_lmdeploy=True,
    hf_model_id='mistralai/Mistral-7B-v0.1')
@register_model(
    ModelType.codestral_22b,
    'swift/Codestral-22B-v0.1',
    LoRATM.llama,
    TemplateType.default_generation,
    requires=['transformers>=4.34'],
    ignore_file_pattern=['consolidated.safetensors'],
    support_flash_attn=True,
    support_vllm=True,
    hf_model_id='mistralai/Codestral-22B-v0.1')
@register_model(
    ModelType.mistral_7b_v2,
    'AI-ModelScope/Mistral-7B-v0.2-hf',
    LoRATM.llama,
    TemplateType.default_generation,
    requires=['transformers>=4.34'],
    support_flash_attn=True,
    support_vllm=True,
    support_lmdeploy=True,
    hf_model_id='alpindale/Mistral-7B-v0.2-hf')
@register_model(
    ModelType.mixtral_moe_7b,
    'AI-ModelScope/Mixtral-8x7B-v0.1',
    LoRATM.llama,
    TemplateType.default_generation,
    requires=['transformers>=4.36'],
    ignore_file_pattern=[r'.+\.pt$'],
    support_flash_attn=True,
    support_vllm=True,
    tags=['moe'],
    hf_model_id='mistralai/Mixtral-8x7B-v0.1')
@register_model(
    ModelType.mixtral_moe_7b_instruct,
    'AI-ModelScope/Mixtral-8x7B-Instruct-v0.1',
    LoRATM.llama,
    TemplateType.llama,
    requires=['transformers>=4.36'],
    ignore_file_pattern=[r'.+\.pt$'],
    support_flash_attn=True,
    support_vllm=True,
    tags=['moe'],
    hf_model_id='mistralai/Mixtral-8x7B-Instruct-v0.1')
@register_model(
    ModelType.mixtral_moe_8x22b_v1,
    'AI-ModelScope/Mixtral-8x22B-v0.1',
    LoRATM.llama,
    TemplateType.default_generation,
    requires=['transformers>=4.36'],
    support_flash_attn=True,
    support_vllm=True,
    tags=['moe'],
    hf_model_id='mistral-community/Mixtral-8x22B-v0.1')
@register_model(
    ModelType.mistral_large_instruct_2407,
    'LLM-Research/Mistral-Large-Instruct-2407',
    LoRATM.llama,
    TemplateType.mistral_nemo,
    requires=['transformers>=4.43'],
    ignore_file_pattern=['^consolidated'],
    support_flash_attn=True,
    support_vllm=True,
    hf_model_id='mistralai/Mistral-Large-Instruct-2407')
@register_model(
    ModelType.mistral_nemo_instruct_2407,
    'AI-ModelScope/Mistral-Nemo-Instruct-2407',
    LoRATM.llama,
    TemplateType.mistral_nemo,
    requires=['transformers>=4.43'],
    ignore_file_pattern=['^consolidated'],
    support_flash_attn=True,
    support_vllm=True,
    hf_model_id='mistralai/Mistral-Nemo-Instruct-2407')
@register_model(
    ModelType.mistral_nemo_base_2407,
    'AI-ModelScope/Mistral-Nemo-Base-2407',
    LoRATM.llama,
    TemplateType.default_generation,
    requires=['transformers>=4.43'],
    support_flash_attn=True,
    support_vllm=True,
    hf_model_id='mistralai/Mistral-Nemo-Base-2407')
@register_model(
    ModelType.dbrx_base,
    'AI-ModelScope/dbrx-base',
    LoRATM.dbrx,
    TemplateType.dbrx,
    requires=['transformers>=4.36'],
    support_flash_attn=True,
    support_vllm=True,
    tags=['moe'],
    hf_model_id='databricks/dbrx-base')
@register_model(
    ModelType.dbrx_instruct,
    'AI-ModelScope/dbrx-instruct',
    LoRATM.dbrx,
    TemplateType.dbrx,
    requires=['transformers>=4.36'],
    support_flash_attn=True,
    support_vllm=True,
    tags=['moe'],
    hf_model_id='databricks/dbrx-instruct')
def get_model_tokenizer_with_flash_attn(model_dir: str,
                                        torch_dtype: Dtype,
                                        model_kwargs: Dict[str, Any],
                                        load_model: bool = True,
                                        model_config=None,
                                        **kwargs):
    if model_config is None:
        model_config = AutoConfig.from_pretrained(model_dir, trust_remote_code=True)
    use_flash_attn = kwargs.pop('use_flash_attn', None)
    if version.parse(transformers.__version__) >= version.parse('4.36'):
        if use_flash_attn:
            model_config._attn_implementation = 'flash_attention_2'
        elif use_flash_attn is False:
            model_config._attn_implementation = 'eager'
    else:
        model_config._flash_attn_2_enabled = use_flash_attn
    return get_model_tokenizer_from_repo(
        model_dir, torch_dtype, model_kwargs, load_model, model_config=model_config, **kwargs)


@register_model(
    ModelType.yi_1_5_6b,
    '01ai/Yi-1.5-6B',
    LoRATM.llama,
    TemplateType.default_generation,
    support_flash_attn=True,
    support_vllm=True,
    support_lmdeploy=True,
    hf_model_id='01-ai/Yi-1.5-6B')
@register_model(
    ModelType.yi_1_5_6b_chat,
    '01ai/Yi-1.5-6B-Chat',
    LoRATM.llama,
    TemplateType.yi1_5,
    support_flash_attn=True,
    support_vllm=True,
    support_lmdeploy=True,
    hf_model_id='01-ai/Yi-1.5-6B-Chat')
@register_model(
    ModelType.yi_1_5_6b_chat_awq_int4,
    'AI-ModelScope/Yi-1.5-6B-Chat-AWQ',
    LoRATM.llama,
    TemplateType.yi1_5,
    requires=['autoawq'],
    torch_dtype=torch.float16,
    function_kwargs={'is_awq': True},
    support_flash_attn=True,
    support_vllm=True,
    support_lmdeploy=True,
    hf_model_id='modelscope/Yi-1.5-6B-Chat-AWQ')
@register_model(
    ModelType.yi_1_5_6b_chat_gptq_int4,
    'AI-ModelScope/Yi-1.5-6B-Chat-GPTQ',
    LoRATM.llama,
    TemplateType.yi1_5,
    requires=['auto_gptq>=0.5'],
    function_kwargs={'gptq_bits': 4},
    torch_dtype=torch.float16,
    support_flash_attn=True,
    support_vllm=True,
    hf_model_id='modelscope/Yi-1.5-6B-Chat-GPTQ')
@register_model(
    ModelType.yi_1_5_9b_chat_awq_int4,
    'AI-ModelScope/Yi-1.5-9B-Chat-AWQ',
    LoRATM.llama,
    TemplateType.yi1_5,
    requires=['autoawq'],
    torch_dtype=torch.float16,
    function_kwargs={'is_awq': True},
    support_flash_attn=True,
    support_vllm=True,
    support_lmdeploy=True,
    hf_model_id='modelscope/Yi-1.5-9B-Chat-AWQ')
@register_model(
    ModelType.yi_1_5_9b_chat_gptq_int4,
    'AI-ModelScope/Yi-1.5-9B-Chat-GPTQ',
    LoRATM.llama,
    TemplateType.yi1_5,
    requires=['auto_gptq>=0.5'],
    function_kwargs={'gptq_bits': 4},
    torch_dtype=torch.float16,
    support_flash_attn=True,
    support_vllm=True,
    hf_model_id='modelscope/Yi-1.5-9B-Chat-GPTQ')
@register_model(
    ModelType.yi_1_5_34b_chat_awq_int4,
    'AI-ModelScope/Yi-1.5-34B-Chat-AWQ',
    LoRATM.llama,
    TemplateType.yi1_5,
    requires=['autoawq'],
    torch_dtype=torch.float16,
    function_kwargs={'is_awq': True},
    support_flash_attn=True,
    support_vllm=True,
    support_lmdeploy=True,
    hf_model_id='modelscope/Yi-1.5-34B-Chat-AWQ')
@register_model(
    ModelType.yi_1_5_34b_chat_gptq_int4,
    'AI-ModelScope/Yi-1.5-34B-Chat-GPTQ',
    LoRATM.llama,
    TemplateType.yi1_5,
    requires=['auto_gptq>=0.5'],
    function_kwargs={'gptq_bits': 4},
    torch_dtype=torch.float16,
    support_flash_attn=True,
    hf_model_id='modelscope/Yi-1.5-34B-Chat-GPTQ',
    support_vllm=True)
@register_model(
    ModelType.yi_1_5_9b,
    '01ai/Yi-1.5-9B',
    LoRATM.llama,
    TemplateType.default_generation,
    support_flash_attn=True,
    support_vllm=True,
    support_lmdeploy=True,
    hf_model_id='01-ai/Yi-1.5-9B')
@register_model(
    ModelType.yi_1_5_9b_chat,
    '01ai/Yi-1.5-9B-Chat',
    LoRATM.llama,
    TemplateType.yi1_5,
    support_flash_attn=True,
    support_vllm=True,
    support_lmdeploy=True,
    hf_model_id='01-ai/Yi-1.5-9B-Chat')
@register_model(
    ModelType.yi_1_5_9b_chat_16k,
    '01ai/Yi-1.5-9B-Chat-16K',
    LoRATM.llama,
    TemplateType.yi1_5,
    support_flash_attn=True,
    support_vllm=True,
    support_lmdeploy=True,
    hf_model_id='01-ai/Yi-1.5-9B-Chat-16K')
@register_model(
    ModelType.yi_1_5_34b,
    '01ai/Yi-1.5-34B',
    LoRATM.llama,
    TemplateType.default_generation,
    support_flash_attn=True,
    support_vllm=True,
    support_lmdeploy=True,
    hf_model_id='01-ai/Yi-1.5-34B')
@register_model(
    ModelType.yi_1_5_34b_chat,
    '01ai/Yi-1.5-34B-Chat',
    LoRATM.llama,
    TemplateType.yi1_5,
    support_flash_attn=True,
    support_vllm=True,
    support_lmdeploy=True,
    hf_model_id='01-ai/Yi-1.5-34B-Chat')
@register_model(
    ModelType.yi_1_5_34b_chat_16k,
    '01ai/Yi-1.5-34B-Chat-16K',
    LoRATM.llama,
    TemplateType.yi1_5,
    support_flash_attn=True,
    support_vllm=True,
    support_lmdeploy=True,
    hf_model_id='01-ai/Yi-1.5-34B-Chat-16K')
def get_model_tokenizer_yi1_5(model_dir, *args, **kwargs):
    tokenizer = AutoTokenizer.from_pretrained(model_dir, trust_remote_code=True, use_fast=False)
    return get_model_tokenizer_with_flash_attn(model_dir, *args, tokenizer=tokenizer, **kwargs)


def fix_florence_forward(model) -> None:
    from transformers.utils import ModelOutput
    from dataclasses import dataclass

    @dataclass
    class Florence2Seq2SeqLMOutput(ModelOutput):
        loss: Optional[torch.FloatTensor] = None
        logits: torch.FloatTensor = None
        last_hidden_state: torch.FloatTensor = None
        past_key_values: Optional[Tuple[Tuple[torch.FloatTensor]]] = None
        decoder_hidden_states: Optional[Tuple[torch.FloatTensor, ...]] = None
        decoder_attentions: Optional[Tuple[torch.FloatTensor, ...]] = None
        cross_attentions: Optional[Tuple[torch.FloatTensor, ...]] = None
        encoder_last_hidden_state: Optional[torch.FloatTensor] = None
        encoder_hidden_states: Optional[Tuple[torch.FloatTensor, ...]] = None
        encoder_attentions: Optional[Tuple[torch.FloatTensor, ...]] = None
        image_hidden_states: Optional[Tuple[torch.FloatTensor, ...]] = None

    if not hasattr(model, '__old_forward'):  # Avoid double patching
        old_forward = model.forward

        @wraps(old_forward)
        def _new_forward(
            self,
            input_ids: torch.LongTensor = None,
            pixel_values: torch.FloatTensor = None,
            attention_mask: Optional[torch.Tensor] = None,
            decoder_input_ids: Optional[torch.LongTensor] = None,
            decoder_attention_mask: Optional[torch.LongTensor] = None,
            head_mask: Optional[torch.Tensor] = None,
            decoder_head_mask: Optional[torch.Tensor] = None,
            cross_attn_head_mask: Optional[torch.Tensor] = None,
            encoder_outputs: Optional[List[torch.FloatTensor]] = None,
            past_key_values: Optional[List[torch.FloatTensor]] = None,
            inputs_embeds: Optional[torch.FloatTensor] = None,
            decoder_inputs_embeds: Optional[torch.FloatTensor] = None,
            labels: Optional[torch.LongTensor] = None,
            use_cache: Optional[bool] = None,
            output_attentions: Optional[bool] = None,
            output_hidden_states: Optional[bool] = None,
            return_dict: Optional[bool] = None,
        ):
            output_attentions = output_attentions if output_attentions is not None else self.config.output_attentions
            output_hidden_states = (
                output_hidden_states if output_hidden_states is not None else self.config.output_hidden_states)
            return_dict = return_dict if return_dict is not None else self.config.use_return_dict

            image_features = None
            if inputs_embeds is None:
                # 1. Extra the input embeddings
                if input_ids is not None:
                    inputs_embeds = self.get_input_embeddings()(input_ids)
                # 2. Merge text and images
                if pixel_values is not None:
                    # (batch_size, num_image_tokens, hidden_size)
                    image_features = self._encode_image(pixel_values)
                    inputs_embeds, attention_mask = self._merge_input_ids_with_image_features(
                        image_features, inputs_embeds)
            if inputs_embeds is not None:
                attention_mask = attention_mask.to(inputs_embeds.dtype)
            outputs = self.language_model(
                attention_mask=attention_mask,
                labels=labels,
                inputs_embeds=inputs_embeds,
                decoder_input_ids=decoder_input_ids,
                encoder_outputs=encoder_outputs,
                decoder_attention_mask=decoder_attention_mask,
                head_mask=head_mask,
                decoder_head_mask=decoder_head_mask,
                cross_attn_head_mask=cross_attn_head_mask,
                past_key_values=past_key_values,
                decoder_inputs_embeds=decoder_inputs_embeds,
                use_cache=use_cache,
                output_attentions=output_attentions,
                output_hidden_states=output_hidden_states,
                return_dict=return_dict,
            )

            logits = outputs.logits
            logits = logits.float()
            loss = outputs.loss
            if not return_dict:
                output = (logits, ) + outputs[1:]
                return (loss, ) + output if loss is not None else output

            return Florence2Seq2SeqLMOutput(
                loss=loss,
                logits=logits,
                past_key_values=outputs.past_key_values,
                decoder_hidden_states=outputs.decoder_hidden_states,
                decoder_attentions=outputs.decoder_attentions,
                cross_attentions=outputs.cross_attentions,
                encoder_last_hidden_state=outputs.encoder_last_hidden_state,
                encoder_hidden_states=outputs.encoder_hidden_states,
                encoder_attentions=outputs.encoder_attentions,
                image_hidden_states=image_features)

    model._old_forward = old_forward
    model.forward = _new_forward.__get__(model, type(model))


@register_model(
    ModelType.florence_2_base,
    'AI-ModelScope/Florence-2-base',
    LoRATM.florence,
    TemplateType.florence,
    support_vllm=False,
    support_flash_attn=True,
    hf_model_id='microsoft/Florence-2-base',
    tags=['multi-modal', 'vision'])
@register_model(
    ModelType.florence_2_base_ft,
    'AI-ModelScope/Florence-2-base-ft',
    LoRATM.florence,
    TemplateType.florence,
    support_vllm=False,
    support_flash_attn=True,
    hf_model_id='microsoft/Florence-2-base-ft',
    tags=['multi-modal', 'vision'])
@register_model(
    ModelType.florence_2_large,
    'AI-ModelScope/Florence-2-large',
    LoRATM.florence,
    TemplateType.florence,
    support_vllm=False,
    support_flash_attn=True,
    hf_model_id='microsoft/Florence-2-large',
    tags=['multi-modal', 'vision'])
@register_model(
    ModelType.florence_2_large_ft,
    'AI-ModelScope/Florence-2-large-ft',
    LoRATM.florence,
    TemplateType.florence,
    support_vllm=False,
    support_flash_attn=True,
    hf_model_id='microsoft/Florence-2-large-ft',
    tags=['multi-modal', 'vision'])
def get_model_tokenizer_florence(model_dir: str,
                                 torch_dtype: Dtype,
                                 model_kwargs: Dict[str, Any],
                                 load_model: bool = True,
                                 model_config=None,
                                 **kwargs):
    from transformers import AutoProcessor
    processor = AutoProcessor.from_pretrained(model_dir, trust_remote_code=True)
    if model_config is None:
        model_config = AutoConfig.from_pretrained(model_dir, trust_remote_code=True)
    model_config.bos_token_id = 0
    model_config.eos_token_id = 2
    model_config.pad_token_id = 1
    use_flash_attn = kwargs.pop('use_flash_attn', False)
    if version.parse(transformers.__version__) >= version.parse('4.36'):
        if use_flash_attn:
            model_config.text_config._attn_implementation = 'flash_attention_2'
            model_config._attn_implementation = 'flash_attention_2'
        else:
            model_config.text_config._attn_implementation = 'sdpa'
            model_config._attn_implementation = 'sdpa'
    else:
        model_config.text_config._flash_attn_2_enabled = use_flash_attn
        model_config._flash_attn_2_enabled = use_flash_attn
    model_config.vision_config.model_type = 'davit'
    model, tokenizer = get_model_tokenizer_from_repo(
        model_dir,
        torch_dtype,
        model_kwargs,
        load_model,
        model_config=model_config,
        tokenizer=processor.tokenizer,
        **kwargs)

    tokenizer.processor = processor
    fix_florence_forward(model)
    tokenizer.bos_token_id = 0
    tokenizer.eos_token_id = 2
    tokenizer.pad_token_id = 1
    model.generation_config = model.language_model.generation_config
    model.vision_tower.to(model.dtype)
    return model, tokenizer


@register_model(
    ModelType.phi3_small_8k_instruct,
    'LLM-Research/Phi-3-small-8k-instruct',
    LoRATM.phi3_small,
    TemplateType.phi3,
    requires=['transformers>=4.36'],
    support_flash_attn=True,
    support_gradient_checkpointing=False,
    support_vllm=True,
    hf_model_id='microsoft/Phi-3-small-8k-instruct')
@register_model(
    ModelType.phi3_small_128k_instruct,
    'LLM-Research/Phi-3-small-128k-instruct',
    LoRATM.phi3_small,
    TemplateType.phi3,
    requires=['transformers>=4.36'],
    support_flash_attn=True,
    support_gradient_checkpointing=False,
    support_vllm=True,
    hf_model_id='microsoft/Phi-3-small-128k-instruct')
def get_model_tokenizer_phi3_small(model_dir: str,
                                   torch_dtype: Dtype,
                                   model_kwargs: Dict[str, Any],
                                   load_model: bool = True,
                                   model_config=None,
                                   **kwargs):
    if model_config is None:
        model_config = AutoConfig.from_pretrained(model_dir, trust_remote_code=True)
    use_flash_attn = kwargs.pop('use_flash_attn', False)
    if version.parse(transformers.__version__) >= version.parse('4.36'):
        if use_flash_attn:
            model_config._attn_implementation = 'flash_attention_2'
    else:
        model_config._flash_attn_2_enabled = use_flash_attn
    model, tokenizer = get_model_tokenizer_from_repo(
        model_dir, torch_dtype, model_kwargs, load_model, model_config=model_config, **kwargs)

    def rotary_emb(self, query_states, key_states, **kwargs):
        q_type = query_states.dtype
        k_type = key_states.dtype
        query_states, key_states = self.rotory_emb_origin(query_states, key_states, **kwargs)
        query_states = query_states.to(q_type)
        key_states = key_states.to(k_type)
        return query_states, key_states

    for i in range(32):
        re = model.model.layers[i].self_attn.rotary_emb
        re.rotory_emb_origin = re.forward
        re.forward = MethodType(rotary_emb, re)
    return model, tokenizer


@register_model(
    ModelType.qwen2_math_1_5b_instruct,
    'qwen/Qwen2-Math-1.5B-Instruct',
    LoRATM.llama,
    TemplateType.qwen,
    support_flash_attn=True,
    support_vllm=True,
    support_lmdeploy=True,
    support_megatron=True,
    requires=['transformers>=4.37'],
    hf_model_id='Qwen/Qwen2-Math-1.5B-Instruct')
@register_model(
    ModelType.qwen2_math_1_5b,
    'qwen/Qwen2-Math-1.5B',
    LoRATM.llama,
    TemplateType.qwen,
    support_flash_attn=True,
    support_vllm=True,
    support_lmdeploy=True,
    support_megatron=True,
    requires=['transformers>=4.37'],
    hf_model_id='Qwen/Qwen2-Math-1.5B')
@register_model(
    ModelType.qwen2_math_7b_instruct,
    'qwen/Qwen2-Math-7B-Instruct',
    LoRATM.llama,
    TemplateType.qwen,
    support_flash_attn=True,
    support_vllm=True,
    support_lmdeploy=True,
    support_megatron=True,
    requires=['transformers>=4.37'],
    hf_model_id='Qwen/Qwen2-Math-7B-Instruct')
@register_model(
    ModelType.qwen2_math_7b,
    'qwen/Qwen2-Math-7B',
    LoRATM.llama,
    TemplateType.qwen,
    support_flash_attn=True,
    support_vllm=True,
    support_lmdeploy=True,
    support_megatron=True,
    requires=['transformers>=4.37'],
    hf_model_id='Qwen/Qwen2-Math-7B')
@register_model(
    ModelType.qwen2_math_72b_instruct,
    'qwen/Qwen2-Math-72B-Instruct',
    LoRATM.llama,
    TemplateType.qwen,
    support_flash_attn=True,
    support_vllm=True,
    support_lmdeploy=True,
    support_megatron=True,
    requires=['transformers>=4.37'],
    hf_model_id='Qwen/Qwen2-Math-72B-Instruct')
@register_model(
    ModelType.qwen2_math_72b,
    'qwen/Qwen2-Math-72B',
    LoRATM.llama,
    TemplateType.qwen,
    support_flash_attn=True,
    support_vllm=True,
    support_lmdeploy=True,
    support_megatron=True,
    requires=['transformers>=4.37'],
    hf_model_id='Qwen/Qwen2-Math-72B')
@register_model(
    ModelType.qwen2_57b_a14b_instruct_int4,
    'qwen/Qwen2-57B-A14B-Instruct-GPTQ-Int4',
    LoRATM.llama,
    TemplateType.qwen,
    support_flash_attn=True,
    support_vllm=True,
    tags=['moe'],
    requires=['auto_gptq>=0.5', 'transformers>=4.40'],
    torch_dtype=torch.float16,
    function_kwargs={'gptq_bits': 4},
    hf_model_id='Qwen/Qwen2-57B-A14B-Instruct-GPTQ-Int4')
@register_model(
    ModelType.qwen2_57b_a14b_instruct,
    'qwen/Qwen2-57B-A14B-Instruct',
    LoRATM.llama,
    TemplateType.qwen,
    support_flash_attn=True,
    support_vllm=True,
    tags=['moe'],
    requires=['transformers>=4.40'],
    hf_model_id='Qwen/Qwen2-57B-A14B-Instruct')
@register_model(
    ModelType.qwen2_0_5b_instruct_int4,
    'qwen/Qwen2-0.5B-Instruct-GPTQ-Int4',
    LoRATM.llama,
    TemplateType.qwen,
    support_flash_attn=True,
    support_vllm=True,
    function_kwargs={'gptq_bits': 4},
    torch_dtype=torch.float16,
    requires=['auto_gptq>=0.5', 'transformers>=4.37'],
    hf_model_id='Qwen/Qwen2-0.5B-Instruct-GPTQ-Int4')
@register_model(
    ModelType.qwen2_0_5b_instruct_int8,
    'qwen/Qwen2-0.5B-Instruct-GPTQ-Int8',
    LoRATM.llama,
    TemplateType.qwen,
    support_flash_attn=True,
    support_vllm=True,
    function_kwargs={'gptq_bits': 8},
    torch_dtype=torch.float16,
    requires=['auto_gptq>=0.5', 'transformers>=4.37'],
    hf_model_id='Qwen/Qwen2-0.5B-Instruct-GPTQ-Int8')
@register_model(
    ModelType.qwen2_1_5b_instruct_int4,
    'qwen/Qwen2-1.5B-Instruct-GPTQ-Int4',
    LoRATM.llama,
    TemplateType.qwen,
    support_flash_attn=True,
    support_vllm=True,
    function_kwargs={'gptq_bits': 4},
    torch_dtype=torch.float16,
    requires=['auto_gptq>=0.5', 'transformers>=4.37'],
    hf_model_id='Qwen/Qwen2-1.5B-Instruct-GPTQ-Int4')
@register_model(
    ModelType.qwen2_1_5b_instruct_int8,
    'qwen/Qwen2-1.5B-Instruct-GPTQ-Int8',
    LoRATM.llama,
    TemplateType.qwen,
    support_flash_attn=True,
    support_vllm=True,
    function_kwargs={'gptq_bits': 8},
    torch_dtype=torch.float16,
    requires=['auto_gptq>=0.5', 'transformers>=4.37'],
    hf_model_id='Qwen/Qwen2-1_5B-Instruct-GPTQ-Int8')
@register_model(
    ModelType.qwen2_7b_instruct_int4,
    'qwen/Qwen2-7B-Instruct-GPTQ-Int4',
    LoRATM.llama,
    TemplateType.qwen,
    support_flash_attn=True,
    support_vllm=True,
    function_kwargs={'gptq_bits': 4},
    torch_dtype=torch.float16,
    requires=['auto_gptq>=0.5', 'transformers>=4.37'],
    hf_model_id='Qwen/Qwen2-7B-Instruct-GPTQ-Int4')
@register_model(
    ModelType.qwen2_7b_instruct_int8,
    'qwen/Qwen2-7B-Instruct-GPTQ-Int8',
    LoRATM.llama,
    TemplateType.qwen,
    support_flash_attn=True,
    support_vllm=True,
    function_kwargs={'gptq_bits': 8},
    torch_dtype=torch.float16,
    requires=['auto_gptq>=0.5', 'transformers>=4.37'],
    hf_model_id='Qwen/Qwen2-7B-Instruct-GPTQ-Int8')
@register_model(
    ModelType.qwen2_72b_instruct_int4,
    'qwen/Qwen2-72B-Instruct-GPTQ-Int4',
    LoRATM.llama,
    TemplateType.qwen,
    support_flash_attn=True,
    support_vllm=True,
    function_kwargs={'gptq_bits': 4},
    torch_dtype=torch.float16,
    requires=['auto_gptq>=0.5', 'transformers>=4.37'],
    hf_model_id='Qwen/Qwen2-72B-Instruct-GPTQ-Int4')
@register_model(
    ModelType.qwen2_72b_instruct_int8,
    'qwen/Qwen2-72B-Instruct-GPTQ-Int8',
    LoRATM.llama,
    TemplateType.qwen,
    support_flash_attn=True,
    support_vllm=True,
    function_kwargs={'gptq_bits': 8},
    torch_dtype=torch.float16,
    requires=['auto_gptq>=0.5', 'transformers>=4.37'],
    hf_model_id='Qwen/Qwen2-72B-Instruct-GPTQ-Int8')
@register_model(
    ModelType.qwen2_0_5b_instruct_awq,
    'qwen/Qwen2-0.5B-Instruct-AWQ',
    LoRATM.llama,
    TemplateType.qwen,
    support_flash_attn=True,
    support_vllm=True,
    support_lmdeploy=False,
    function_kwargs={'is_awq': True},
    torch_dtype=torch.float16,
    requires=['transformers>=4.37', 'autoawq'],
    hf_model_id='Qwen/Qwen2-0.5B-Instruct-AWQ')
@register_model(
    ModelType.qwen2_1_5b_instruct_awq,
    'qwen/Qwen2-1.5B-Instruct-AWQ',
    LoRATM.llama,
    TemplateType.qwen,
    support_flash_attn=True,
    support_vllm=True,
    support_lmdeploy=True,
    function_kwargs={'is_awq': True},
    torch_dtype=torch.float16,
    requires=['transformers>=4.37', 'autoawq'],
    hf_model_id='Qwen/Qwen2-1.5B-Instruct-AWQ')
@register_model(
    ModelType.qwen2_7b_instruct_awq,
    'qwen/Qwen2-7B-Instruct-AWQ',
    LoRATM.llama,
    TemplateType.qwen,
    support_flash_attn=True,
    support_vllm=True,
    support_lmdeploy=True,
    function_kwargs={'is_awq': True},
    torch_dtype=torch.float16,
    requires=['transformers>=4.37', 'autoawq'],
    hf_model_id='Qwen/Qwen2-7B-Instruct-AWQ')
@register_model(
    ModelType.qwen2_72b_instruct_awq,
    'qwen/Qwen2-72B-Instruct-AWQ',
    LoRATM.llama,
    TemplateType.qwen,
    support_flash_attn=True,
    support_vllm=True,
    support_lmdeploy=True,
    function_kwargs={'is_awq': True},
    torch_dtype=torch.float16,
    requires=['transformers>=4.37', 'autoawq'],
    hf_model_id='Qwen/Qwen2-72B-Instruct-AWQ')
@register_model(
    ModelType.qwen2_0_5b_instruct,
    'qwen/Qwen2-0.5B-Instruct',
    LoRATM.llama,
    TemplateType.qwen,
    support_flash_attn=True,
    support_vllm=True,
    support_lmdeploy=True,
    support_megatron=True,
    requires=['transformers>=4.37'],
    hf_model_id='Qwen/Qwen2-0.5B-Instruct')
@register_model(
    ModelType.qwen2_1_5b_instruct,
    'qwen/Qwen2-1.5B-Instruct',
    LoRATM.llama,
    TemplateType.qwen,
    support_flash_attn=True,
    support_vllm=True,
    support_lmdeploy=True,
    support_megatron=True,
    requires=['transformers>=4.37'],
    hf_model_id='Qwen/Qwen2-1.5B-Instruct')
@register_model(
    ModelType.qwen2_7b_instruct,
    'qwen/Qwen2-7B-Instruct',
    LoRATM.llama,
    TemplateType.qwen,
    support_flash_attn=True,
    support_vllm=True,
    support_lmdeploy=True,
    support_megatron=True,
    requires=['transformers>=4.37'],
    hf_model_id='Qwen/Qwen2-7B-Instruct')
@register_model(
    ModelType.qwen2_72b_instruct,
    'qwen/Qwen2-72B-Instruct',
    LoRATM.llama,
    TemplateType.qwen,
    support_flash_attn=True,
    support_vllm=True,
    support_lmdeploy=True,
    support_megatron=True,
    requires=['transformers>=4.37'],
    hf_model_id='Qwen/Qwen2-72B-Instruct')
@register_model(
    ModelType.qwen1half_0_5b_chat_awq,
    'qwen/Qwen1.5-0.5B-Chat-AWQ',
    LoRATM.llama,
    TemplateType.qwen,
    support_flash_attn=True,
    support_vllm=True,
    support_lmdeploy=False,
    function_kwargs={'is_awq': True},
    requires=['transformers>=4.37', 'autoawq'],
    torch_dtype=torch.float16,
    hf_model_id='Qwen/Qwen1.5-0.5B-Chat-AWQ')
@register_model(
    ModelType.qwen1half_1_8b_chat_awq,
    'qwen/Qwen1.5-1.8B-Chat-AWQ',
    LoRATM.llama,
    TemplateType.qwen,
    support_flash_attn=True,
    support_vllm=True,
    support_lmdeploy=True,
    function_kwargs={'is_awq': True},
    requires=['transformers>=4.37', 'autoawq'],
    torch_dtype=torch.float16,
    hf_model_id='Qwen/Qwen1.5-1.8B-Chat-AWQ')
@register_model(
    ModelType.qwen1half_4b_chat_awq,
    'qwen/Qwen1.5-4B-Chat-AWQ',
    LoRATM.llama,
    TemplateType.qwen,
    support_flash_attn=True,
    support_vllm=True,
    support_lmdeploy=True,
    function_kwargs={'is_awq': True},
    requires=['transformers>=4.37', 'autoawq'],
    torch_dtype=torch.float16,
    hf_model_id='Qwen/Qwen1.5-4B-Chat-AWQ')
@register_model(
    ModelType.qwen1half_7b_chat_awq,
    'qwen/Qwen1.5-7B-Chat-AWQ',
    LoRATM.llama,
    TemplateType.qwen,
    support_flash_attn=True,
    support_vllm=True,
    support_lmdeploy=True,
    function_kwargs={'is_awq': True},
    requires=['transformers>=4.37', 'autoawq'],
    torch_dtype=torch.float16,
    hf_model_id='Qwen/Qwen1.5-7B-Chat-AWQ')
@register_model(
    ModelType.qwen1half_14b_chat_awq,
    'qwen/Qwen1.5-14B-Chat-AWQ',
    LoRATM.llama,
    TemplateType.qwen,
    support_flash_attn=True,
    support_vllm=True,
    support_lmdeploy=True,
    function_kwargs={'is_awq': True},
    requires=['transformers>=4.37', 'autoawq'],
    torch_dtype=torch.float16,
    hf_model_id='Qwen/Qwen1.5-14B-Chat-AWQ')
@register_model(
    ModelType.qwen1half_32b_chat_awq,
    'qwen/Qwen1.5-32B-Chat-AWQ',
    LoRATM.llama,
    TemplateType.qwen,
    support_flash_attn=True,
    support_vllm=True,
    support_lmdeploy=True,
    function_kwargs={'is_awq': True},
    requires=['transformers>=4.37', 'autoawq'],
    torch_dtype=torch.float16,
    hf_model_id='Qwen/Qwen1.5-32B-Chat-AWQ')
@register_model(
    ModelType.qwen1half_72b_chat_awq,
    'qwen/Qwen1.5-72B-Chat-AWQ',
    LoRATM.llama,
    TemplateType.qwen,
    support_flash_attn=True,
    support_vllm=True,
    support_lmdeploy=True,
    function_kwargs={'is_awq': True},
    requires=['transformers>=4.37', 'autoawq'],
    torch_dtype=torch.float16,
    hf_model_id='Qwen/Qwen1.5-72B-Chat-AWQ')
@register_model(
    ModelType.qwen1half_110b_chat_awq,
    'qwen/Qwen1.5-110B-Chat-AWQ',
    LoRATM.llama,
    TemplateType.qwen,
    support_flash_attn=True,
    support_vllm=True,
    support_lmdeploy=True,
    function_kwargs={'is_awq': True},
    requires=['transformers>=4.37', 'autoawq'],
    torch_dtype=torch.float16,
    hf_model_id='Qwen/Qwen1.5-110B-Chat-AWQ')
@register_model(
    ModelType.codeqwen1half_7b_chat_awq,
    'qwen/CodeQwen1.5-7B-Chat-AWQ',
    LoRATM.llama,
    TemplateType.qwen,
    support_flash_attn=True,
    support_vllm=True,
    support_lmdeploy=True,
    function_kwargs={'is_awq': True},
    requires=['transformers>=4.37', 'autoawq'],
    torch_dtype=torch.float16,
    hf_model_id='Qwen/CodeQwen1.5-7B-Chat-AWQ')
@register_model(
    ModelType.qwen1half_0_5b_chat,
    'qwen/Qwen1.5-0.5B-Chat',
    LoRATM.llama,
    TemplateType.qwen,
    support_flash_attn=True,
    support_vllm=True,
    support_lmdeploy=True,
    support_megatron=True,
    requires=['transformers>=4.37'],
    hf_model_id='Qwen/Qwen1.5-0.5B-Chat')
@register_model(
    ModelType.qwen1half_1_8b_chat,
    'qwen/Qwen1.5-1.8B-Chat',
    LoRATM.llama,
    TemplateType.qwen,
    support_flash_attn=True,
    support_vllm=True,
    support_lmdeploy=True,
    support_megatron=True,
    requires=['transformers>=4.37'],
    hf_model_id='Qwen/Qwen1.5-1.8B-Chat')
@register_model(
    ModelType.qwen1half_4b_chat,
    'qwen/Qwen1.5-4B-Chat',
    LoRATM.llama,
    TemplateType.qwen,
    support_flash_attn=True,
    support_vllm=True,
    support_lmdeploy=True,
    support_megatron=True,
    requires=['transformers>=4.37'],
    hf_model_id='Qwen/Qwen1.5-4B-Chat')
@register_model(
    ModelType.qwen1half_7b_chat,
    'qwen/Qwen1.5-7B-Chat',
    LoRATM.llama,
    TemplateType.qwen,
    support_flash_attn=True,
    support_vllm=True,
    support_lmdeploy=True,
    support_megatron=True,
    requires=['transformers>=4.37'],
    hf_model_id='Qwen/Qwen1.5-7B-Chat')
@register_model(
    ModelType.qwen1half_14b_chat,
    'qwen/Qwen1.5-14B-Chat',
    LoRATM.llama,
    TemplateType.qwen,
    support_flash_attn=True,
    support_vllm=True,
    support_lmdeploy=True,
    support_megatron=True,
    requires=['transformers>=4.37'],
    hf_model_id='Qwen/Qwen1.5-14B-Chat')
@register_model(
    ModelType.qwen1half_32b_chat,
    'qwen/Qwen1.5-32B-Chat',
    LoRATM.llama,
    TemplateType.qwen,
    support_flash_attn=True,
    support_vllm=True,
    support_lmdeploy=True,
    requires=['transformers>=4.37'],
    hf_model_id='Qwen/Qwen1.5-32B-Chat')
@register_model(
    ModelType.qwen1half_72b_chat,
    'qwen/Qwen1.5-72B-Chat',
    LoRATM.llama,
    TemplateType.qwen,
    support_flash_attn=True,
    support_vllm=True,
    support_lmdeploy=True,
    support_megatron=True,
    requires=['transformers>=4.37'],
    hf_model_id='Qwen/Qwen1.5-72B-Chat')
@register_model(
    ModelType.qwen1half_110b_chat,
    'qwen/Qwen1.5-110B-Chat',
    LoRATM.llama,
    TemplateType.qwen,
    support_flash_attn=True,
    support_vllm=True,
    support_lmdeploy=True,
    requires=['transformers>=4.37'],
    hf_model_id='Qwen/Qwen1.5-110B-Chat')
@register_model(
    ModelType.qwen1half_moe_a2_7b_chat,
    'qwen/Qwen1.5-MoE-A2.7B-Chat',
    LoRATM.llama,
    TemplateType.qwen,
    support_flash_attn=True,
    support_vllm=True,
    requires=['transformers>=4.40'],
    tags=['moe'],
    hf_model_id='Qwen/Qwen1.5-MoE-A2.7B-Chat')
@register_model(
    ModelType.codeqwen1half_7b_chat,
    'qwen/CodeQwen1.5-7B-Chat',
    LoRATM.llama,
    TemplateType.qwen,
    support_flash_attn=True,
    support_vllm=True,
    support_lmdeploy=True,
    requires=['transformers>=4.37'],
    hf_model_id='Qwen/CodeQwen1.5-7B-Chat')
def get_model_tokenizer_qwen2_chat(model_dir: str,
                                   torch_dtype: Dtype,
                                   model_kwargs: Dict[str, Any],
                                   load_model: bool = True,
                                   **kwargs):
    kwargs['eos_token'] = '<|im_end|>'
    return get_model_tokenizer_with_flash_attn(model_dir, torch_dtype, model_kwargs, load_model, **kwargs)


@register_model(
    ModelType.qwen2_audio_7b_instruct,
    'qwen/Qwen2-Audio-7B-Instruct',
    LoRATM.qwen2_audio,
    TemplateType.qwen2_audio,
    support_flash_attn=True,
    requires=['librosa', 'transformers>=4.45.0.dev0'],
    tags=['multi-modal', 'audio'],
    hf_model_id='Qwen/Qwen2-Audio-7B-Instruct')
@register_model(
    ModelType.qwen2_audio_7b,
    'qwen/Qwen2-Audio-7B',
    LoRATM.qwen2_audio,
    TemplateType.qwen2_audio_generation,
    support_flash_attn=True,
    requires=['librosa', 'transformers>=4.45.0.dev0'],
    eos_token='<|endoftext|>',
    tags=['multi-modal', 'audio'],
    hf_model_id='Qwen/Qwen2-Audio-7B')
def get_model_tokenizer_qwen2_audio(model_dir: str,
                                    torch_dtype: Dtype,
                                    model_kwargs: Dict[str, Any],
                                    load_model: bool = True,
                                    **kwargs):
    from transformers import Qwen2AudioForConditionalGeneration, AutoProcessor
    processor = AutoProcessor.from_pretrained(model_dir)
    kwargs['automodel_class'] = Qwen2AudioForConditionalGeneration
    model, tokenizer = get_model_tokenizer_with_flash_attn(model_dir, torch_dtype, model_kwargs, load_model, **kwargs)
    tokenizer.processor = processor
    return model, tokenizer


@register_model(
    ModelType.qwen2_vl_7b_instruct,
    'qwen/Qwen2-VL-7B-Instruct',
    LoRATM.qwen2_vl,
    TemplateType.qwen2_vl,
    support_flash_attn=True,
    placeholder_tokens=['<|image_pad|>', '<|video_pad|>'],
    # pip install qwen_vl_utils
    requires=['transformers>=4.45.0.dev0', 'qwen_vl_utils'],  # 'pyav'
    tags=['multi-modal', 'vision'],
    hf_model_id='Qwen/Qwen2-VL-7B-Instruct')
@register_model(
    ModelType.qwen2_vl_7b_instruct_gptq_int4,
    'qwen/Qwen2-VL-7B-Instruct-GPTQ-Int4',
    LoRATM.qwen2_vl,
    TemplateType.qwen2_vl,
    support_flash_attn=True,
    placeholder_tokens=['<|image_pad|>', '<|video_pad|>'],
    requires=['transformers>=4.45.0.dev0', 'qwen_vl_utils', 'auto_gptq>=0.5'],
    tags=['multi-modal', 'vision'],
    function_kwargs={'gptq_bits': 4},
    torch_dtype=torch.float16,
    hf_model_id='Qwen/Qwen2-VL-7B-Instruct-GPTQ-Int4')
@register_model(
    ModelType.qwen2_vl_7b_instruct_gptq_int8,
    'qwen/Qwen2-VL-7B-Instruct-GPTQ-Int8',
    LoRATM.qwen2_vl,
    TemplateType.qwen2_vl,
    support_flash_attn=True,
    placeholder_tokens=['<|image_pad|>', '<|video_pad|>'],
    requires=['transformers>=4.45.0.dev0', 'qwen_vl_utils', 'auto_gptq>=0.5'],
    tags=['multi-modal', 'vision'],
    function_kwargs={'gptq_bits': 8},
    torch_dtype=torch.float16,
    hf_model_id='Qwen/Qwen2-VL-7B-Instruct-GPTQ-Int8')
@register_model(
    ModelType.qwen2_vl_7b_instruct_awq,
    'qwen/Qwen2-VL-7B-Instruct-AWQ',
    LoRATM.qwen2_vl,
    TemplateType.qwen2_vl,
    support_flash_attn=True,
    placeholder_tokens=['<|image_pad|>', '<|video_pad|>'],
    requires=['transformers>=4.45.0.dev0', 'qwen_vl_utils', 'autoawq'],
    tags=['multi-modal', 'vision'],
    function_kwargs={'is_awq': True},
    torch_dtype=torch.float16,
    hf_model_id='Qwen/Qwen2-VL-7B-Instruct-AWQ')
@register_model(
    ModelType.qwen2_vl_2b_instruct,
    'qwen/Qwen2-VL-2B-Instruct',
    LoRATM.qwen2_vl,
    TemplateType.qwen2_vl,
    support_flash_attn=True,
    placeholder_tokens=['<|image_pad|>', '<|video_pad|>'],
    requires=['transformers>=4.45.0.dev0', 'qwen_vl_utils'],  # 'pyav'
    tags=['multi-modal', 'vision'],
    hf_model_id='Qwen/Qwen2-VL-2B-Instruct')
@register_model(
    ModelType.qwen2_vl_2b_instruct_gptq_int4,
    'qwen/Qwen2-VL-2B-Instruct-GPTQ-Int4',
    LoRATM.qwen2_vl,
    TemplateType.qwen2_vl,
    support_flash_attn=True,
    placeholder_tokens=['<|image_pad|>', '<|video_pad|>'],
    requires=['transformers>=4.45.0.dev0', 'qwen_vl_utils', 'auto_gptq>=0.5'],
    tags=['multi-modal', 'vision'],
    function_kwargs={'gptq_bits': 4},
    torch_dtype=torch.float16,
    hf_model_id='Qwen/Qwen2-VL-2B-Instruct-GPTQ-Int4')
@register_model(
    ModelType.qwen2_vl_2b_instruct_gptq_int8,
    'qwen/Qwen2-VL-2B-Instruct-GPTQ-Int8',
    LoRATM.qwen2_vl,
    TemplateType.qwen2_vl,
    support_flash_attn=True,
    placeholder_tokens=['<|image_pad|>', '<|video_pad|>'],
    requires=['transformers>=4.45.0.dev0', 'qwen_vl_utils', 'auto_gptq>=0.5'],
    tags=['multi-modal', 'vision'],
    function_kwargs={'gptq_bits': 8},
    torch_dtype=torch.float16,
    hf_model_id='Qwen/Qwen2-VL-2B-Instruct-GPTQ-Int8')
@register_model(
    ModelType.qwen2_vl_2b_instruct_awq,
    'qwen/Qwen2-VL-2B-Instruct-AWQ',
    LoRATM.qwen2_vl,
    TemplateType.qwen2_vl,
    support_flash_attn=True,
    placeholder_tokens=['<|image_pad|>', '<|video_pad|>'],
    requires=['transformers>=4.45.0.dev0', 'qwen_vl_utils', 'autoawq'],
    tags=['multi-modal', 'vision'],
    function_kwargs={'is_awq': True},
    torch_dtype=torch.float16,
    hf_model_id='Qwen/Qwen2-VL-2B-Instruct-AWQ')
def get_model_tokenizer_qwen2_vl(model_dir: str,
                                 torch_dtype: Dtype,
                                 model_kwargs: Dict[str, Any],
                                 load_model: bool = True,
                                 **kwargs):
    try:
        from torchvision.io import video
        if not hasattr(video, '_patching'):
            # not read audio
            video._patching = True
            _old_read_from_stream = video._read_from_stream

            def _read_from_stream(container: 'av.container.Container', start_offset: float, end_offset: float,
                                  pts_unit: str, stream: 'av.stream.Stream', *args, **kwargs) -> List['av.frame.Frame']:
                if stream.type == 'video':
                    return _old_read_from_stream(container, start_offset, end_offset, pts_unit, stream, *args, **kwargs)
                return []

            video._read_from_stream = _read_from_stream
    except Exception:
        pass

    from transformers import Qwen2VLForConditionalGeneration, AutoProcessor
    processor = AutoProcessor.from_pretrained(model_dir)
    kwargs['automodel_class'] = Qwen2VLForConditionalGeneration
    model, tokenizer = get_model_tokenizer_with_flash_attn(model_dir, torch_dtype, model_kwargs, load_model, **kwargs)
    tokenizer.processor = processor
    if model is not None:
        model.model.embed_tokens.register_forward_hook(_clone_hook)
    return model, tokenizer


@register_model(
    ModelType.qwen1half_0_5b_chat_int4,
    'qwen/Qwen1.5-0.5B-Chat-GPTQ-Int4',
    LoRATM.llama,
    TemplateType.qwen,
    requires=['auto_gptq>=0.5', 'transformers>=4.37'],
    torch_dtype=torch.float16,
    function_kwargs={'gptq_bits': 4},
    support_flash_attn=True,
    support_vllm=True,
    hf_model_id='Qwen/Qwen1.5-0.5B-Chat-GPTQ-Int4')
@register_model(
    ModelType.qwen1half_0_5b_chat_int8,
    'qwen/Qwen1.5-0.5B-Chat-GPTQ-Int8',
    LoRATM.llama,
    TemplateType.qwen,
    requires=['auto_gptq>=0.5', 'transformers>=4.37'],
    torch_dtype=torch.float16,
    function_kwargs={'gptq_bits': 8},
    support_flash_attn=True,
    support_vllm=True,
    hf_model_id='Qwen/Qwen1.5-0.5B-Chat-GPTQ-Int8')
@register_model(
    ModelType.qwen1half_1_8b_chat_int4,
    'qwen/Qwen1.5-1.8B-Chat-GPTQ-Int4',
    LoRATM.llama,
    TemplateType.qwen,
    requires=['auto_gptq>=0.5', 'transformers>=4.37'],
    torch_dtype=torch.float16,
    function_kwargs={'gptq_bits': 4},
    support_flash_attn=True,
    support_vllm=True,
    hf_model_id='Qwen/Qwen1.5-1.8B-Chat-GPTQ-Int4')
@register_model(
    ModelType.qwen1half_1_8b_chat_int8,
    'qwen/Qwen1.5-1.8B-Chat-GPTQ-Int8',
    LoRATM.llama,
    TemplateType.qwen,
    requires=['auto_gptq>=0.5', 'transformers>=4.37'],
    torch_dtype=torch.float16,
    function_kwargs={'gptq_bits': 8},
    support_flash_attn=True,
    support_vllm=True,
    hf_model_id='Qwen/Qwen1.5-1.8B-Chat-GPTQ-Int8')
@register_model(
    ModelType.qwen1half_4b_chat_int4,
    'qwen/Qwen1.5-4B-Chat-GPTQ-Int4',
    LoRATM.llama,
    TemplateType.qwen,
    requires=['auto_gptq>=0.5', 'transformers>=4.37'],
    torch_dtype=torch.float16,
    function_kwargs={'gptq_bits': 4},
    support_flash_attn=True,
    support_vllm=True,
    hf_model_id='Qwen/Qwen1.5-4B-Chat-GPTQ-Int4')
@register_model(
    ModelType.qwen1half_4b_chat_int8,
    'qwen/Qwen1.5-4B-Chat-GPTQ-Int8',
    LoRATM.llama,
    TemplateType.qwen,
    requires=['auto_gptq>=0.5', 'transformers>=4.37'],
    torch_dtype=torch.float16,
    function_kwargs={'gptq_bits': 8},
    support_flash_attn=True,
    support_vllm=True,
    hf_model_id='Qwen/Qwen1.5-4B-Chat-GPTQ-Int8')
@register_model(
    ModelType.qwen1half_7b_chat_int4,
    'qwen/Qwen1.5-7B-Chat-GPTQ-Int4',
    LoRATM.llama,
    TemplateType.qwen,
    requires=['auto_gptq>=0.5', 'transformers>=4.37'],
    torch_dtype=torch.float16,
    function_kwargs={'gptq_bits': 4},
    support_flash_attn=True,
    support_vllm=True,
    hf_model_id='Qwen/Qwen1.5-7B-Chat-GPTQ-Int4')
@register_model(
    ModelType.qwen1half_7b_chat_int8,
    'qwen/Qwen1.5-7B-Chat-GPTQ-Int8',
    LoRATM.llama,
    TemplateType.qwen,
    requires=['auto_gptq>=0.5', 'transformers>=4.37'],
    torch_dtype=torch.float16,
    function_kwargs={'gptq_bits': 8},
    support_flash_attn=True,
    support_vllm=True,
    hf_model_id='Qwen/Qwen1.5-7B-Chat-GPTQ-Int8')
@register_model(
    ModelType.qwen1half_14b_chat_int4,
    'qwen/Qwen1.5-14B-Chat-GPTQ-Int4',
    LoRATM.llama,
    TemplateType.qwen,
    requires=['auto_gptq>=0.5', 'transformers>=4.37'],
    torch_dtype=torch.float16,
    function_kwargs={'gptq_bits': 4},
    support_flash_attn=True,
    support_vllm=True,
    hf_model_id='Qwen/Qwen1.5-14B-Chat-GPTQ-Int4')
@register_model(
    ModelType.qwen1half_14b_chat_int8,
    'qwen/Qwen1.5-14B-Chat-GPTQ-Int8',
    LoRATM.llama,
    TemplateType.qwen,
    requires=['auto_gptq>=0.5', 'transformers>=4.37'],
    torch_dtype=torch.float16,
    function_kwargs={'gptq_bits': 8},
    support_flash_attn=True,
    support_vllm=True,
    hf_model_id='Qwen/Qwen1.5-14B-Chat-GPTQ-Int8')
@register_model(
    ModelType.qwen1half_32b_chat_int4,
    'qwen/Qwen1.5-32B-Chat-GPTQ-Int4',
    LoRATM.llama,
    TemplateType.qwen,
    requires=['auto_gptq>=0.5', 'transformers>=4.37'],
    torch_dtype=torch.float16,
    function_kwargs={'gptq_bits': 4},
    support_flash_attn=True,
    support_vllm=True,
    hf_model_id='Qwen/Qwen1.5-32B-Chat-GPTQ-Int4')
@register_model(
    ModelType.qwen1half_72b_chat_int4,
    'qwen/Qwen1.5-72B-Chat-GPTQ-Int4',
    LoRATM.llama,
    TemplateType.qwen,
    requires=['auto_gptq>=0.5', 'transformers>=4.37'],
    torch_dtype=torch.float16,
    function_kwargs={'gptq_bits': 4},
    support_flash_attn=True,
    support_vllm=True,
    hf_model_id='Qwen/Qwen1.5-72B-Chat-GPTQ-Int4')
@register_model(
    ModelType.qwen1half_110b_chat_int4,
    'qwen/Qwen1.5-110B-Chat-GPTQ-Int4',
    LoRATM.llama,
    TemplateType.qwen,
    requires=['auto_gptq>=0.5', 'transformers>=4.37'],
    torch_dtype=torch.float16,
    function_kwargs={'gptq_bits': 4},
    support_flash_attn=True,
    support_vllm=True,
    hf_model_id='Qwen/Qwen1.5-110B-Chat-GPTQ-Int4')
@register_model(
    ModelType.qwen1half_72b_chat_int8,
    'qwen/Qwen1.5-72B-Chat-GPTQ-Int8',
    LoRATM.llama,
    TemplateType.qwen,
    requires=['auto_gptq>=0.5', 'transformers>=4.37'],
    torch_dtype=torch.float16,
    function_kwargs={'gptq_bits': 8},
    support_flash_attn=True,
    support_vllm=True,
    hf_model_id='Qwen/Qwen1.5-72B-Chat-GPTQ-Int8')
@register_model(
    ModelType.qwen1half_moe_a2_7b_chat_int4,
    'qwen/Qwen1.5-MoE-A2.7B-Chat-GPTQ-Int4',
    LoRATM.llama,
    TemplateType.qwen,
    requires=['auto_gptq>=0.5', 'transformers>=4.40'],
    torch_dtype=torch.float16,
    function_kwargs={'gptq_bits': 4},
    support_flash_attn=True,
    tags=['moe'],
    hf_model_id='Qwen/Qwen1.5-MoE-A2.7B-Chat-GPTQ-Int4')
def get_model_tokenizer_qwen2_intx(model_dir: str,
                                   torch_dtype: Dtype,
                                   model_kwargs: Dict[str, Any],
                                   load_model: bool = True,
                                   **kwargs):
    kwargs['get_qwen_function'] = get_model_tokenizer_qwen2_chat
    return get_model_tokenizer_qwen_intx(model_dir, torch_dtype, model_kwargs, load_model, **kwargs)


@register_model(
    ModelType.internlm2_5_1_8b,
    'Shanghai_AI_Laboratory/internlm2_5-1_8b',
    LoRATM.internlm2,
    TemplateType.default_generation,
    requires=['transformers>=4.38'],
    support_flash_attn=True,
    support_vllm=True,
    support_lmdeploy=True,
    hf_model_id='internlm/internlm2_5-1_8b')
@register_model(
    ModelType.internlm2_5_1_8b_chat,
    'Shanghai_AI_Laboratory/internlm2_5-1_8b-chat',
    LoRATM.internlm2,
    TemplateType.internlm2,
    eos_token='<|im_end|>',
    requires=['transformers>=4.38'],
    support_flash_attn=True,
    support_vllm=True,
    support_lmdeploy=True,
    hf_model_id='internlm/internlm2_5-1_8b-chat')
@register_model(
    ModelType.internlm2_5_7b,
    'Shanghai_AI_Laboratory/internlm2_5-7b',
    LoRATM.internlm2,
    TemplateType.default_generation,
    requires=['transformers>=4.38'],
    support_flash_attn=True,
    support_vllm=True,
    support_lmdeploy=True,
    hf_model_id='internlm/internlm2_5-7b')
@register_model(
    ModelType.internlm2_5_7b_chat,
    'Shanghai_AI_Laboratory/internlm2_5-7b-chat',
    LoRATM.internlm2,
    TemplateType.internlm2,
    eos_token='<|im_end|>',
    requires=['transformers>=4.38'],
    support_flash_attn=True,
    support_vllm=True,
    support_lmdeploy=True,
    hf_model_id='internlm/internlm2_5-7b-chat')
@register_model(
    ModelType.internlm2_5_7b_chat_1m,
    'Shanghai_AI_Laboratory/internlm2_5-7b-chat-1m',
    LoRATM.internlm2,
    TemplateType.internlm2,
    eos_token='<|im_end|>',
    requires=['transformers>=4.38'],
    support_flash_attn=True,
    support_vllm=True,
    support_lmdeploy=True,
    hf_model_id='internlm/internlm2_5-7b-chat-1m')
@register_model(
    ModelType.internlm2_5_20b,
    'Shanghai_AI_Laboratory/internlm2_5-20b',
    LoRATM.internlm2,
    TemplateType.default_generation,
    requires=['transformers>=4.38'],
    support_flash_attn=True,
    support_vllm=True,
    support_lmdeploy=True,
    hf_model_id='internlm/internlm2_5-20b')
@register_model(
    ModelType.internlm2_5_20b_chat,
    'Shanghai_AI_Laboratory/internlm2_5-20b-chat',
    LoRATM.internlm2,
    TemplateType.internlm2,
    eos_token='<|im_end|>',
    requires=['transformers>=4.38'],
    support_flash_attn=True,
    support_vllm=True,
    support_lmdeploy=True,
    hf_model_id='internlm/internlm2_5-20b-chat')
@register_model(
    ModelType.internlm2_1_8b,
    'Shanghai_AI_Laboratory/internlm2-1_8b',
    LoRATM.internlm2,
    TemplateType.default_generation,
    requires=['transformers>=4.38'],
    support_flash_attn=True,
    support_vllm=True,
    support_lmdeploy=True,
    hf_model_id='internlm/internlm2-1_8b')
@register_model(
    ModelType.internlm2_1_8b_sft_chat,
    'Shanghai_AI_Laboratory/internlm2-chat-1_8b-sft',
    LoRATM.internlm2,
    TemplateType.internlm2,
    eos_token='<|im_end|>',
    requires=['transformers>=4.38'],
    support_flash_attn=True,
    support_vllm=True,
    support_lmdeploy=True,
    hf_model_id='internlm/internlm2-chat-1_8b-sft')
@register_model(
    ModelType.internlm2_1_8b_chat,
    'Shanghai_AI_Laboratory/internlm2-chat-1_8b',
    LoRATM.internlm2,
    TemplateType.internlm2,
    eos_token='<|im_end|>',
    requires=['transformers>=4.38'],
    support_flash_attn=True,
    support_vllm=True,
    support_lmdeploy=True,
    hf_model_id='internlm/internlm2-chat-1_8b')
@register_model(
    ModelType.internlm2_math_7b,
    'Shanghai_AI_Laboratory/internlm2-math-base-7b',
    LoRATM.internlm2,
    TemplateType.default_generation,
    requires=['transformers>=4.38'],
    support_flash_attn=True,
    support_vllm=True,
    support_lmdeploy=True,
    tags=['math'],
    hf_model_id='internlm/internlm2-math-base-7b')
@register_model(
    ModelType.internlm2_math_20b,
    'Shanghai_AI_Laboratory/internlm2-math-base-20b',
    LoRATM.internlm2,
    TemplateType.default_generation,
    requires=['transformers>=4.38'],
    support_flash_attn=True,
    support_vllm=True,
    support_lmdeploy=True,
    tags=['math'],
    hf_model_id='internlm/internlm2-math-base-20b')
@register_model(
    ModelType.internlm2_math_7b_chat,
    'Shanghai_AI_Laboratory/internlm2-math-7b',
    LoRATM.internlm2,
    TemplateType.internlm2,
    eos_token='<|im_end|>',
    requires=['transformers>=4.38'],
    support_flash_attn=True,
    support_vllm=True,
    support_lmdeploy=True,
    tags=['math'],
    hf_model_id='internlm/internlm2-math-7b')
@register_model(
    ModelType.internlm2_math_20b_chat,
    'Shanghai_AI_Laboratory/internlm2-math-20b',
    LoRATM.internlm2,
    TemplateType.internlm2,
    eos_token='<|im_end|>',
    requires=['transformers>=4.38'],
    support_flash_attn=True,
    support_vllm=True,
    support_lmdeploy=True,
    tags=['math'],
    hf_model_id='internlm/internlm2-math-20b')
@register_model(
    ModelType.internlm2_7b_sft_chat,
    'Shanghai_AI_Laboratory/internlm2-chat-7b-sft',
    LoRATM.internlm2,
    TemplateType.internlm2,
    eos_token='<|im_end|>',
    requires=['transformers>=4.38'],
    support_flash_attn=True,
    support_vllm=True,
    support_lmdeploy=True,
    hf_model_id='internlm/internlm2-chat-7b-sft')
@register_model(
    ModelType.internlm2_7b_chat,
    'Shanghai_AI_Laboratory/internlm2-chat-7b',
    LoRATM.internlm2,
    TemplateType.internlm2,
    eos_token='<|im_end|>',
    requires=['transformers>=4.38'],
    support_flash_attn=True,
    support_vllm=True,
    support_lmdeploy=True,
    hf_model_id='internlm/internlm2-chat-7b')
@register_model(
    ModelType.internlm2_20b_sft_chat,
    'Shanghai_AI_Laboratory/internlm2-chat-20b-sft',
    LoRATM.internlm2,
    TemplateType.internlm2,
    eos_token='<|im_end|>',
    requires=['transformers>=4.38'],
    support_flash_attn=True,
    support_vllm=True,
    support_lmdeploy=True,
    hf_model_id='internlm/internlm2-chat-20b-sft')
@register_model(
    ModelType.internlm2_20b_chat,
    'Shanghai_AI_Laboratory/internlm2-chat-20b',
    LoRATM.internlm2,
    TemplateType.internlm2,
    eos_token='<|im_end|>',
    requires=['transformers>=4.38'],
    support_flash_attn=True,
    support_vllm=True,
    support_lmdeploy=True,
    hf_model_id='internlm/internlm2-chat-20b')
@register_model(
    ModelType.internlm2_7b,
    'Shanghai_AI_Laboratory/internlm2-7b',
    LoRATM.internlm2,
    TemplateType.default_generation,
    requires=['transformers>=4.38'],
    support_flash_attn=True,
    support_vllm=True,
    support_lmdeploy=True,
    hf_model_id='internlm/internlm2-7b')
@register_model(
    ModelType.internlm2_7b_base,
    'Shanghai_AI_Laboratory/internlm2-base-7b',
    LoRATM.internlm2,
    TemplateType.default_generation,
    requires=['transformers>=4.38'],
    support_flash_attn=True,
    support_vllm=True,
    support_lmdeploy=True,
    hf_model_id='internlm/internlm2-base-7b')
@register_model(
    ModelType.internlm2_20b,
    'Shanghai_AI_Laboratory/internlm2-20b',
    LoRATM.internlm2,
    TemplateType.default_generation,
    requires=['transformers>=4.38'],
    support_flash_attn=True,
    support_vllm=True,
    support_lmdeploy=True,
    hf_model_id='internlm/internlm2-20b')
@register_model(
    ModelType.internlm2_20b_base,
    'Shanghai_AI_Laboratory/internlm2-base-20b',
    LoRATM.internlm2,
    TemplateType.default_generation,
    requires=['transformers>=4.38'],
    support_flash_attn=True,
    support_vllm=True,
    support_lmdeploy=True,
    hf_model_id='internlm/internlm2-base-20b')
def get_model_tokenizer_internlm2(model_dir: str,
                                  torch_dtype: Dtype,
                                  model_kwargs: Dict[str, Any],
                                  load_model: bool = True,
                                  model_config=None,
                                  **kwargs):
    if model_config is None:
        model_config = AutoConfig.from_pretrained(model_dir, trust_remote_code=True)
    use_flash_attn = kwargs.pop('use_flash_attn', False)
    if use_flash_attn:
        model_config.attn_implementation = 'flash_attention_2'

    eos_token = kwargs.pop('eos_token', None)
    model, tokenizer = get_model_tokenizer_from_repo(
        model_dir, torch_dtype, model_kwargs, load_model, model_config=model_config, **kwargs)
    if eos_token is not None:
        if getattr(tokenizer.__class__.eos_token_id, 'fset', None) is None:
            del tokenizer.__class__.eos_token_id
        tokenizer.eos_token = eos_token

    return model, tokenizer


@register_model(
    ModelType.deepseek_coder_v2,
    'deepseek-ai/DeepSeek-Coder-V2-Base',
    LoRATM.deepseek2,
    TemplateType.default_generation,
    support_flash_attn=True,
    support_vllm=True,
    tags=['coding', 'moe'],
    requires=['transformers>=4.39.3'],
    hf_model_id='deepseek-ai/DeepSeek-Coder-V2-Base')
@register_model(
    ModelType.deepseek_coder_v2_lite,
    'deepseek-ai/DeepSeek-Coder-V2-Lite-Base',
    LoRATM.deepseek2,
    TemplateType.default_generation,
    tags=['coding', 'moe'],
    support_flash_attn=True,
    support_vllm=True,
    requires=['transformers>=4.39.3'],
    hf_model_id='deepseek-ai/DeepSeek-Coder-V2-Lite-Base')
@register_model(
    ModelType.deepseek_coder_v2_instruct,
    'deepseek-ai/DeepSeek-Coder-V2-Instruct',
    LoRATM.deepseek2,
    TemplateType.deepseek2,
    support_flash_attn=True,
    support_vllm=True,
    tags=['coding', 'moe'],
    requires=['transformers>=4.39.3'],
    hf_model_id='deepseek-ai/DeepSeek-Coder-V2-Instruct')
@register_model(
    ModelType.deepseek_coder_v2_lite_instruct,
    'deepseek-ai/DeepSeek-Coder-V2-Lite-Instruct',
    LoRATM.deepseek2,
    TemplateType.deepseek2,
    support_flash_attn=True,
    support_vllm=True,
    tags=['coding', 'moe'],
    requires=['transformers>=4.39.3'],
    hf_model_id='deepseek-ai/DeepSeek-Coder-V2-Lite-Instruct')
@register_model(
    ModelType.deepseek_v2_lite,
    'deepseek-ai/DeepSeek-V2-Lite',
    LoRATM.deepseek2,
    TemplateType.default_generation,
    support_flash_attn=True,
    support_vllm=True,
    tags=['moe'],
    requires=['transformers>=4.39.3'],
    hf_model_id='deepseek-ai/DeepSeek-V2-Lite')
@register_model(
    ModelType.deepseek_v2_lite_chat,
    'deepseek-ai/DeepSeek-V2-Lite-Chat',
    LoRATM.deepseek2,
    TemplateType.deepseek2,
    support_flash_attn=True,
    support_vllm=True,
    tags=['moe'],
    requires=['transformers>=4.39.3'],
    hf_model_id='deepseek-ai/DeepSeek-V2-Lite-Chat')
@register_model(
    ModelType.deepseek_v2,
    'deepseek-ai/DeepSeek-V2',
    LoRATM.deepseek2,
    TemplateType.default_generation,
    support_flash_attn=True,
    support_vllm=True,
    tags=['moe'],
    requires=['transformers>=4.39.3'],
    hf_model_id='deepseek-ai/DeepSeek-V2')
@register_model(
    ModelType.deepseek_v2_chat,
    'deepseek-ai/DeepSeek-V2-Chat',
    LoRATM.deepseek2,
    TemplateType.deepseek2,
    support_flash_attn=True,
    support_vllm=True,
    tags=['moe'],
    requires=['transformers>=4.39.3'],
    hf_model_id='deepseek-ai/DeepSeek-V2-Chat')
def get_model_tokenizer_deepseek2(model_dir: str,
                                  torch_dtype: Dtype,
                                  model_kwargs: Dict[str, Any],
                                  load_model: bool = True,
                                  **kwargs):
    model_config = AutoConfig.from_pretrained(model_dir, trust_remote_code=True)
    use_flash_attn = kwargs.pop('use_flash_attn', False)
    model_config._attn_implementation = 'flash_attention_2' if use_flash_attn else 'eager'
    model, tokenizer = get_model_tokenizer_from_repo(
        model_dir, torch_dtype, model_kwargs, load_model, model_config=model_config, **kwargs)
    if model is not None:
        model.generation_config.pad_token_id = model.generation_config.eos_token_id
        # fix dtype bug
        mlp_cls = model.model.layers[1].mlp.__class__
        for module in model.modules():
            if isinstance(module, mlp_cls):
                if not hasattr(module, '__old_forward'):  # Avoid double patching
                    __old_forward = module._old_forward if hasattr(module, '_old_forward') else module.forward

                    def _new_forward(hidden_states, *, __old_forward) -> Tensor:
                        dtype = hidden_states.dtype
                        return __old_forward(hidden_states).to(dtype)

                    _new_forward = partial(_new_forward, __old_forward=__old_forward)
                    if hasattr(module, '_old_forward'):  # device_map
                        module._old_forward = _new_forward
                    else:
                        module.forward = _new_forward
                    module.__old_forward = __old_forward
    return model, tokenizer


@register_model(
    ModelType.internvl_chat_v1_5,
    'AI-ModelScope/InternVL-Chat-V1-5',
    LoRATM.internvl,
    TemplateType.internvl,
    requires=['transformers>=4.35', 'timm'],
    support_flash_attn=True,
    support_lmdeploy=True,
    support_vllm=True,
    placeholder_tokens=['<IMG_CONTEXT>'],
    tags=['multi-modal', 'vision'],
    hf_model_id='OpenGVLab/InternVL-Chat-V1-5')
@register_model(
    ModelType.internvl_chat_v1_5_int8,
    'AI-ModelScope/InternVL-Chat-V1-5-int8',
    LoRATM.internvl,
    TemplateType.internvl,
    requires=['transformers>=4.35', 'timm'],
    support_flash_attn=True,
    placeholder_tokens=['<IMG_CONTEXT>'],
    tags=['multi-modal', 'vision'],
    hf_model_id='OpenGVLab/InternVL-Chat-V1-5-int8')
@register_model(
    ModelType.mini_internvl_chat_2b_v1_5,
    'OpenGVLab/Mini-InternVL-Chat-2B-V1-5',
    LoRATM.internvl,
    TemplateType.internvl,
    requires=['transformers>=4.35', 'timm'],
    support_flash_attn=True,
    support_lmdeploy=True,
    support_vllm=True,
    placeholder_tokens=['<IMG_CONTEXT>'],
    tags=['multi-modal', 'vision'],
    hf_model_id='OpenGVLab/Mini-InternVL-Chat-2B-V1-5')
@register_model(
    ModelType.mini_internvl_chat_4b_v1_5,
    'OpenGVLab/Mini-InternVL-Chat-4B-V1-5',
    LoRATM.internvl,
    TemplateType.internvl_phi3,
    requires=['transformers>=4.35,<4.42', 'timm'],
    support_flash_attn=True,
    support_vllm=True,
    eos_token='<|end|>',
    placeholder_tokens=['<IMG_CONTEXT>'],
    tags=['multi-modal', 'vision'],
    hf_model_id='OpenGVLab/Mini-InternVL-Chat-4B-V1-5')
@register_model(
    ModelType.internvl2_1b,
    'OpenGVLab/InternVL2-1B',
    LoRATM.internvl,
    TemplateType.internvl2,
    requires=['transformers>=4.36', 'timm'],
    ignore_file_pattern=[r'.+\.zip$'],
    support_flash_attn=True,
    support_lmdeploy=True,
    support_vllm=True,
    placeholder_tokens=['<IMG_CONTEXT>'],
    tags=['multi-modal', 'vision', 'video'],
    hf_model_id='OpenGVLab/InternVL2-1B')
@register_model(
    ModelType.internvl2_2b,
    'OpenGVLab/InternVL2-2B',
    LoRATM.internvl,
    TemplateType.internvl2,
    requires=['transformers>=4.36', 'timm'],
    ignore_file_pattern=[r'.+\.zip$'],
    support_flash_attn=True,
    support_lmdeploy=True,
    support_vllm=True,
    placeholder_tokens=['<IMG_CONTEXT>'],
    tags=['multi-modal', 'vision', 'video'],
    hf_model_id='OpenGVLab/InternVL2-2B')
@register_model(
    ModelType.internvl2_4b,
    'OpenGVLab/InternVL2-4B',
    LoRATM.internvl,
    TemplateType.internvl2_phi3,
    requires=['transformers>=4.36,<4.42', 'timm'],
    ignore_file_pattern=[r'.+\.zip$'],
    support_flash_attn=True,
    support_lmdeploy=True,
    support_vllm=True,
    eos_token='<|end|>',
    placeholder_tokens=['<IMG_CONTEXT>'],
    tags=['multi-modal', 'vision', 'video'],
    hf_model_id='OpenGVLab/InternVL2-4B')
@register_model(
    ModelType.internvl2_8b,
    'OpenGVLab/InternVL2-8B',
    LoRATM.internvl,
    TemplateType.internvl2,
    requires=['transformers>=4.36', 'timm'],
    ignore_file_pattern=[r'.+\.zip$'],
    support_flash_attn=True,
    support_lmdeploy=True,
    support_vllm=True,
    placeholder_tokens=['<IMG_CONTEXT>'],
    tags=['multi-modal', 'vision', 'video'],
    hf_model_id='OpenGVLab/InternVL2-8B')
@register_model(
    ModelType.internvl2_26b,
    'OpenGVLab/InternVL2-26B',
    LoRATM.internvl,
    TemplateType.internvl2,
    requires=['transformers>=4.36', 'timm'],
    ignore_file_pattern=[r'.+\.zip$'],
    support_flash_attn=True,
    support_vllm=True,
    support_lmdeploy=True,
    placeholder_tokens=['<IMG_CONTEXT>'],
    tags=['multi-modal', 'vision', 'video'],
    hf_model_id='OpenGVLab/InternVL2-26B')
@register_model(
    ModelType.internvl2_40b,
    'OpenGVLab/InternVL2-40B',
    LoRATM.internvl,
    TemplateType.internvl2,
    requires=['transformers>=4.36', 'timm'],
    ignore_file_pattern=[r'.+\.zip$'],
    support_flash_attn=True,
    support_vllm=True,
    support_lmdeploy=True,
    placeholder_tokens=['<IMG_CONTEXT>'],
    tags=['multi-modal', 'vision', 'video'],
    hf_model_id='OpenGVLab/InternVL2-40B')
@register_model(
    ModelType.internvl2_llama3_76b,
    'OpenGVLab/InternVL2-Llama3-76B',
    LoRATM.internvl,
    TemplateType.internvl2,
    requires=['transformers>=4.36', 'timm'],
    ignore_file_pattern=[r'.+\.zip$'],
    support_flash_attn=True,
    support_vllm=True,
    support_lmdeploy=True,
    placeholder_tokens=['<IMG_CONTEXT>'],
    tags=['multi-modal', 'vision', 'video'],
    hf_model_id='OpenGVLab/InternVL2-Llama3-76B')
@register_model(
    ModelType.internvl2_2b_awq,
    'OpenGVLab/InternVL2-2B-AWQ',
    LoRATM.internvl,
    TemplateType.internvl2,
    requires=['transformers>=4.36', 'timm'],
    ignore_file_pattern=[r'.+\.zip$'],
    support_flash_attn=True,
    support_lmdeploy=True,
    support_vllm=False,
    torch_dtype=torch.float16,
    function_kwargs={'is_awq': True},
    placeholder_tokens=['<IMG_CONTEXT>'],
    tags=['multi-modal', 'vision', 'video'],
    hf_model_id='OpenGVLab/InternVL2-2B-AWQ')
@register_model(
    ModelType.internvl2_8b_awq,
    'OpenGVLab/InternVL2-8B-AWQ',
    LoRATM.internvl,
    TemplateType.internvl2,
    requires=['transformers>=4.36', 'timm'],
    ignore_file_pattern=[r'.+\.zip$'],
    support_flash_attn=True,
    support_lmdeploy=True,
    support_vllm=False,
    torch_dtype=torch.float16,
    function_kwargs={'is_awq': True},
    placeholder_tokens=['<IMG_CONTEXT>'],
    tags=['multi-modal', 'vision', 'video'],
    hf_model_id='OpenGVLab/InternVL2-8B-AWQ')
@register_model(
    ModelType.internvl2_26b_awq,
    'OpenGVLab/InternVL2-26B-AWQ',
    LoRATM.internvl,
    TemplateType.internvl2,
    requires=['transformers>=4.36', 'timm'],
    ignore_file_pattern=[r'.+\.zip$'],
    support_flash_attn=True,
    support_lmdeploy=True,
    support_vllm=False,
    torch_dtype=torch.float16,
    function_kwargs={'is_awq': True},
    placeholder_tokens=['<IMG_CONTEXT>'],
    tags=['multi-modal', 'vision', 'video'],
    hf_model_id='OpenGVLab/InternVL2-26B-AWQ')
@register_model(
    ModelType.internvl2_40b_awq,
    'OpenGVLab/InternVL2-40B-AWQ',
    LoRATM.internvl,
    TemplateType.internvl2,
    requires=['transformers>=4.36', 'timm'],
    ignore_file_pattern=[r'.+\.zip$'],
    support_flash_attn=True,
    support_lmdeploy=True,
    support_vllm=False,
    torch_dtype=torch.float16,
    function_kwargs={'is_awq': True},
    placeholder_tokens=['<IMG_CONTEXT>'],
    tags=['multi-modal', 'vision', 'video'],
    hf_model_id='OpenGVLab/InternVL2-40B-AWQ')
@register_model(
    ModelType.internvl2_llama3_76b_awq,
    'OpenGVLab/InternVL2-Llama3-76B-AWQ',
    LoRATM.internvl,
    TemplateType.internvl2,
    requires=['transformers>=4.36', 'timm'],
    ignore_file_pattern=[r'.+\.zip$'],
    support_flash_attn=True,
    support_lmdeploy=True,
    support_vllm=False,
    torch_dtype=torch.float16,
    function_kwargs={'is_awq': True},
    placeholder_tokens=['<IMG_CONTEXT>'],
    tags=['multi-modal', 'vision', 'video'],
    hf_model_id='OpenGVLab/InternVL2-Llama3-76B-AWQ')
def get_model_tokenizer_internvl(model_dir: str,
                                 torch_dtype: Dtype,
                                 model_kwargs: Dict[str, Any],
                                 load_model: bool = True,
                                 **kwargs):
    tokenizer = AutoTokenizer.from_pretrained(model_dir, trust_remote_code=True, use_fast=False)
    if kwargs.get('eos_token') is None and tokenizer.eos_token != '<|im_end|>':
        try:
            del tokenizer.__class__.eos_token_id
        except AttributeError:
            pass
        tokenizer.eos_token = '<|im_end|>'

    model_config = AutoConfig.from_pretrained(model_dir, trust_remote_code=True)
    use_flash_attn = kwargs.pop('use_flash_attn', False)
    model_config.llm_config.attn_implementation = 'flash_attention_2' if use_flash_attn else 'eager'
    model_quant_config = getattr(model_config, 'quantization_config', None)

    use_bnb = False
    if model_quant_config is not None:
        use_bnb = model_quant_config.get('quant_method', None) == 'bitsandbytes'
    quantization_config = model_kwargs.get('quantization_config', None)
    if isinstance(quantization_config, BitsAndBytesConfig):
        use_bnb = True

    model, tokenizer = get_model_tokenizer_from_repo(
        model_dir, torch_dtype, model_kwargs, load_model, tokenizer=tokenizer, model_config=model_config, **kwargs)

    if use_bnb and kwargs.get('is_training'):
        # patch: bnb backward shape mismatch bug
        if model is not None and model.language_model is not None:
            model.language_model.output.state.force_no_igemmlt = True

    if model is not None:
        func_list = ['generate', 'get_input_embeddings', 'gradient_checkpointing_enable', 'forward']
        _use_submodel_func(model, 'language_model', func_list)
        embedding = model.language_model.get_input_embeddings()
        embedding.register_forward_hook(_clone_hook)

    return model, tokenizer


@register_model(
    ModelType.internvideo2_chat_8b,
    'OpenGVLab/InternVideo2-Chat-8B',
    LoRATM.internvideo,
    TemplateType.internvideo2,
    requires=['transformers>=4.35', 'timm'],
    ignore_file_pattern=[r'.+\.zip$'],
    support_flash_attn=True,
    support_lmdeploy=True,
    support_vllm=True,
    placeholder_tokens=['<IMG_CONTEXT>'],
    tags=['multi-modal', 'vision'],
    hf_model_id='OpenGVLab/InternVideo2-Chat-8B')
def get_model_tokenizer_internvideo(model_dir: str,
                                    torch_dtype: Dtype,
                                    model_kwargs: Dict[str, Any],
                                    load_model: bool = True,
                                    **kwargs):
    model_config = AutoConfig.from_pretrained(model_dir, trust_remote_code=True)
    use_flash_attn = kwargs.pop('use_flash_attn', False)
    model_config.model_config.use_flash_attention = use_flash_attn 
    model_quant_config = getattr(model_config, 'quantization_config', None)

    use_bnb = False
    if model_quant_config is not None:
        use_bnb = model_quant_config.get('quant_method', None) == 'bitsandbytes'
    quantization_config = model_kwargs.get('quantization_config', None)
    if isinstance(quantization_config, BitsAndBytesConfig):
        use_bnb = True

    model_config.model_config.llm.pretrained_llm_path = snapshot_download('LLM-Research/Mistral-7B-Instruct-v0.3')
    
    # replace the from_pretrained of BertTokenizer, BertConfig
    # to let the Bert (inside the InternVideo2_VideoChat2) load from Ms but not HF 
    bert_model_dir = snapshot_download('AI-ModelScope/bert-base-uncased')

    from transformers import BertTokenizer, BertConfig
    _bert_tokenizer_old_from_pretrained = BertTokenizer.from_pretrained 
    @wraps(_bert_tokenizer_old_from_pretrained)
    def new_from_pretrained(model_id, *args, **kwargs):
        if model_id == 'bert-base-uncased':
            model_id = bert_model_dir
        return _bert_tokenizer_old_from_pretrained(model_id, *args, **kwargs)
    BertTokenizer.from_pretrained = new_from_pretrained

    _bert_config_old_from_pretrained = BertConfig.from_pretrained
    @wraps(_bert_config_old_from_pretrained)
    def new_from_pretrained(model_id, *args, **kwargs):
        if model_id == 'bert-base-uncased':
            model_id = bert_model_dir
        return _bert_config_old_from_pretrained(model_id, *args, **kwargs)
    BertConfig.from_pretrained = new_from_pretrained

    # here we don't replace the _no_split_modules of the original model class
    # because #modules inside is not one or two
    # model_cls = get_class_from_dynamic_module('modeling_videochat2.InternVideo2_VideoChat2', model_dir)
    # model_cls._no_split_modules = []
    # bert_model_cls = get_class_from_dynamic_module('modeling_qformer.BertLMHeadModel', model_dir)
    # bert_model_cls._no_split_modules = []
    model_kwargs['device_map'] = torch.cuda.current_device()

    tokenizer = AutoTokenizer.from_pretrained(model_dir, trust_remote_code=True, use_fast=False)
    model, tokenizer = get_model_tokenizer_from_repo(
        model_dir, torch_dtype, model_kwargs, load_model, tokenizer=tokenizer, model_config=model_config, 
        automodel_class=AutoModel, **kwargs)

    return model, tokenizer


@register_model(
    ModelType.internlm_xcomposer2_5_7b_chat,
    'Shanghai_AI_Laboratory/internlm-xcomposer2d5-7b',
    LoRATM.internlm_xcomposer,
    TemplateType.internlm_xcomposer2_5,
    eos_token='<|im_end|>',
    support_flash_attn=True,
    support_lmdeploy=True,
    # requires=['decord'],
    tags=['multi-modal', 'vision'],
    function_kwargs={'version': 'v2.5'},
    hf_model_id='internlm/internlm-xcomposer2d5-7b')
@register_model(
    ModelType.internlm_xcomposer2_7b_chat,
    'Shanghai_AI_Laboratory/internlm-xcomposer2-7b',
    LoRATM.internlm_xcomposer,
    TemplateType.internlm_xcomposer2,
    support_flash_attn=True,
    support_lmdeploy=True,
    eos_token='[UNUSED_TOKEN_145]',
    tags=['multi-modal', 'vision'],
    hf_model_id='internlm/internlm-xcomposer2-7b')
@register_model(
    ModelType.internlm_xcomposer2_4khd_7b_chat,
    'Shanghai_AI_Laboratory/internlm-xcomposer2-4khd-7b',
    LoRATM.internlm_xcomposer,
    TemplateType.internlm_xcomposer2_4khd,
    support_flash_attn=True,
    support_lmdeploy=True,
    eos_token='<|im_end|>',
    function_kwargs={'version': 'v2-4khd'},
    tags=['multi-modal', 'vision'],
    hf_model_id='internlm/internlm-xcomposer2-4khd-7b')
def get_model_tokenizer_internlm_xcomposer2(model_dir: str,
                                            torch_dtype: Dtype,
                                            model_kwargs: Dict[str, Any],
                                            load_model: bool = True,
                                            **kwargs):
    version = kwargs.pop('version', 'v2')
    model_config = None
    use_flash_attn = kwargs.pop('use_flash_attn', False)
    if version == 'v2-4khd':
        from transformers import CLIPVisionModel

        def load_model(self):
            self.vision_tower_name = snapshot_download('AI-ModelScope/clip-vit-large-patch14-336')
            self.vision_tower = CLIPVisionModel.from_pretrained(self.vision_tower_name)
            self.vision_tower.requires_grad_(False)
            self.is_loaded = True

        CLIPVisionTower = get_class_from_dynamic_module('build_mlp.CLIPVisionTower', model_dir)
        CLIPVisionTower.load_model = load_model
    elif version == 'v2':
        model_config = AutoConfig.from_pretrained(model_dir, trust_remote_code=True)
        model_config._flash_attn_2_enabled = use_flash_attn

    model, tokenizer = get_model_tokenizer_internlm2(
        model_dir, torch_dtype, model_kwargs, load_model, model_config=model_config, **kwargs)
    if model is not None:
        if version == 'v2' and use_flash_attn:
            # fix AttributeError: no attribute 'attention_dropout'
            model.model.layers[0].attention.__class__.attention_dropout = 0.

        if version == 'v2.5':

            def _output_device_map_hook2(module, input, output):
                output = (output[0].to(input[1].device), output[1])
                return output

            model.vit.register_forward_hook(_output_device_map_hook2)
            model.vision_proj.register_forward_hook(_output_device_map_hook)

    return model, tokenizer


def git_clone_github(github_url: str,
                     local_repo_name: Optional[str] = None,
                     branch: Optional[str] = None,
                     commit_hash: Optional[str] = None) -> str:
    git_cache_dir = os.path.join(get_cache_dir(), '_github')
    os.makedirs(git_cache_dir, exist_ok=True)
    if local_repo_name is None:
        github_url = github_url.rstrip('/')
        local_repo_name = github_url.rsplit('/', 1)[1]
    local_repo_path = os.path.join(git_cache_dir, local_repo_name)
    with safe_ddp_context():
        if not os.path.exists(local_repo_path):
            if not github_url.endswith('.git'):
                github_url = f'{github_url}.git'
            command = ['git', '-C', git_cache_dir, 'clone', github_url, local_repo_name]
            command_str = f"git -C '{git_cache_dir}' clone '{github_url}' {local_repo_name}"
            if branch is not None:
                command += ['--branch', branch]
                command_str += f' --branch {branch}'
            logger.info(f'Run the command: `{command_str}`')
            subprocess_run(command)

            if commit_hash is not None:
                git_cache_path = os.path.join(git_cache_dir, local_repo_name)
                command = ['git', '-C', git_cache_path, 'reset', '--hard', commit_hash]
                command_str = f"git -C '{git_cache_path}' reset '--hard' {commit_hash}"
                logger.info(f'Run the command: `{command_str}`')
                subprocess_run(command)

        logger.info(f'local_repo_path: {local_repo_path}')
    return local_repo_path


def _use_submodel_func(model, submodel_name: str, func_list: List[str]) -> None:
    if hasattr(model, '_is_patching'):
        return
    model._is_patching = True
    submodel = getattr(model, submodel_name)

    def _get_new_func(func_name: str):
        _old_func = getattr(submodel.__class__, func_name)

        @wraps(_old_func)
        def _new_func(self, *args, **kwargs):
            res = _old_func(submodel, *args, **kwargs)
            if func_name == 'forward':
                device = find_device(args)
                if device is None:
                    device = find_device(kwargs)
                res = res.__class__(**to_device(res, device))
            return res

        return _new_func

    for key in func_list:
        setattr(model, key, MethodType(_get_new_func(key), model))
        if key == 'generate' and model.device != submodel.device:
            submodel.__class__.device = model.device
        if key == 'forward' and 'generate' in func_list:
            setattr(submodel, key, MethodType(_get_new_func(key), submodel))  # fix device_map


@register_model(
    ModelType.deepseek_vl_7b_chat,
    'deepseek-ai/deepseek-vl-7b-chat',
    LoRATM.deepseek_vl,
    TemplateType.deepseek_vl,
    support_flash_attn=True,
    support_lmdeploy=True,
    tags=['multi-modal', 'vision'],
    placeholder_tokens=['<image_placeholder>'],
    hf_model_id='deepseek-ai/deepseek-vl-7b-chat')
@register_model(
    ModelType.deepseek_vl_1_3b_chat,
    'deepseek-ai/deepseek-vl-1.3b-chat',
    LoRATM.deepseek_vl,
    TemplateType.deepseek_vl,
    support_flash_attn=True,
    support_lmdeploy=True,
    tags=['multi-modal', 'vision'],
    placeholder_tokens=['<image_placeholder>'],
    hf_model_id='deepseek-ai/deepseek-vl-1.3b-chat')
def get_model_tokenizer_deepseek_vl(model_dir: str,
                                    torch_dtype: Dtype,
                                    model_kwargs: Dict[str, Any],
                                    load_model: bool = True,
                                    **kwargs):
    # compat with python==3.10
    if sys.version_info.minor >= 10:
        import collections
        import collections.abc
        for type_name in collections.abc.__all__:
            setattr(collections, type_name, getattr(collections.abc, type_name))
    if 'local_repo_path' in kwargs:
        local_repo_path = kwargs['local_repo_path']
    else:
        local_repo_path = git_clone_github('https://github.com/deepseek-ai/DeepSeek-VL')
    sys.path.append(os.path.join(local_repo_path))
    from deepseek_vl.models import VLChatProcessor, MultiModalityCausalLM
    processor = VLChatProcessor.from_pretrained(model_dir)
    tokenizer = processor.tokenizer
    # flash_attn
    model_config = AutoConfig.from_pretrained(model_dir, trust_remote_code=True)
    use_flash_attn = kwargs.pop('use_flash_attn', False)
    if version.parse(transformers.__version__) >= version.parse('4.36'):
        if use_flash_attn:
            model_config.language_config._attn_implementation = 'flash_attention_2'
    else:
        model_config.language_config._flash_attn_2_enabled = use_flash_attn
    model, tokenizer = get_model_tokenizer_from_repo(
        model_dir, torch_dtype, model_kwargs, load_model, model_config=model_config, tokenizer=tokenizer, **kwargs)
    tokenizer.processor = processor
    if load_model:
        model.language_model.model.embed_tokens.register_forward_hook(_clone_hook)
        model.language_model.model.embed_tokens.register_forward_hook(_output_device_map_hook)
        func_list = ['generate', 'get_input_embeddings', 'gradient_checkpointing_enable', 'forward']
        _use_submodel_func(model, 'language_model', func_list)
        model.generation_config = model.language_model.generation_config
    return model, tokenizer


@register_model(
    ModelType.openbuddy_llama3_1_8b_chat,
    'OpenBuddy/openbuddy-llama3.1-8b-v22.1-131k',
    LoRATM.llama,
    TemplateType.openbuddy2,
    support_flash_attn=True,
    support_vllm=True,
    support_lmdeploy=True,
    requires=['transformers>=4.43'],
    hf_model_id='OpenBuddy/openbuddy-llama3.1-8b-v22.1-131k')
@register_model(
    ModelType.llama3_1_405b_instruct_bnb,
    'LLM-Research/Meta-Llama-3.1-405B-Instruct-BNB-NF4',
    LoRATM.llama,
    TemplateType.llama3,
    support_flash_attn=True,
    support_vllm=True,
    requires=['transformers>=4.43', 'bitsandbytes'],
    hf_model_id='hugging-quants/Meta-Llama-3.1-405B-Instruct-BNB-NF4')
@register_model(
    ModelType.llama3_1_405b_instruct_gptq_int4,
    'LLM-Research/Meta-Llama-3.1-405B-Instruct-GPTQ-INT4',
    LoRATM.llama,
    TemplateType.llama3,
    support_flash_attn=True,
    support_vllm=True,
    requires=['transformers>=4.43', 'auto_gptq'],
    torch_dtype=torch.float16,
    function_kwargs={'gptq_bits': 4},
    hf_model_id='hugging-quants/Meta-Llama-3.1-405B-Instruct-GPTQ-INT4')
@register_model(
    ModelType.llama3_1_405b_instruct_awq,
    'LLM-Research/Meta-Llama-3.1-405B-Instruct-AWQ-INT4',
    LoRATM.llama,
    TemplateType.llama3,
    support_flash_attn=True,
    support_vllm=True,
    support_lmdeploy=True,
    requires=['transformers>=4.43', 'autoawq'],
    torch_dtype=torch.float16,
    function_kwargs={'is_awq': True},
    hf_model_id='hugging-quants/Meta-Llama-3.1-405B-Instruct-AWQ-INT4')
@register_model(
    ModelType.llama3_1_405b_instruct_fp8,
    'LLM-Research/Meta-Llama-3.1-405B-Instruct-FP8',
    LoRATM.llama,
    TemplateType.llama3,
    support_flash_attn=True,
    support_vllm=True,
    requires=['transformers>=4.43'],
    ignore_file_pattern=[r'.+\.pth$'],
    hf_model_id='meta-llama/Meta-Llama-3.1-405B-Instruct-FP8')
@register_model(
    ModelType.llama3_1_405b_instruct,
    'LLM-Research/Meta-Llama-3.1-405B-Instruct',
    LoRATM.llama,
    TemplateType.llama3,
    support_flash_attn=True,
    support_vllm=True,
    support_lmdeploy=True,
    requires=['transformers>=4.43'],
    ignore_file_pattern=[r'.+\.pth$'],
    hf_model_id='meta-llama/Meta-Llama-3.1-405B-Instruct')
@register_model(
    ModelType.llama3_1_405b,
    'LLM-Research/Meta-Llama-3.1-405B',
    LoRATM.llama,
    TemplateType.default_generation,
    support_flash_attn=True,
    support_vllm=True,
    support_lmdeploy=True,
    requires=['transformers>=4.43'],
    ignore_file_pattern=[r'.+\.pth$'],
    hf_model_id='meta-llama/Meta-Llama-3.1-405B')
@register_model(
    ModelType.llama3_1_70b_instruct_bnb,
    'LLM-Research/Meta-Llama-3.1-70B-Instruct-bnb-4bit',
    LoRATM.llama,
    TemplateType.llama3,
    support_flash_attn=True,
    support_vllm=True,
    requires=['transformers>=4.43', 'bitsandbytes'],
    hf_model_id='unsloth/Meta-Llama-3.1-70B-Instruct-bnb-4bit')
@register_model(
    ModelType.llama3_1_70b_instruct_gptq_int4,
    'LLM-Research/Meta-Llama-3.1-70B-Instruct-GPTQ-INT4',
    LoRATM.llama,
    TemplateType.llama3,
    support_flash_attn=True,
    support_vllm=True,
    requires=['transformers>=4.43', 'auto_gptq'],
    torch_dtype=torch.float16,
    function_kwargs={'gptq_bits': 4},
    hf_model_id='hugging-quants/Meta-Llama-3.1-70B-Instruct-GPTQ-INT4')
@register_model(
    ModelType.llama3_1_70b_instruct_awq,
    'LLM-Research/Meta-Llama-3.1-70B-Instruct-AWQ-INT4',
    LoRATM.llama,
    TemplateType.llama3,
    support_flash_attn=True,
    support_vllm=True,
    support_lmdeploy=True,
    requires=['transformers>=4.43', 'autoawq'],
    torch_dtype=torch.float16,
    function_kwargs={'is_awq': True},
    hf_model_id='hugging-quants/Meta-Llama-3.1-70B-Instruct-AWQ-INT4')
@register_model(
    ModelType.llama3_1_70b_instruct_fp8,
    'LLM-Research/Meta-Llama-3.1-70B-Instruct-FP8',
    LoRATM.llama,
    TemplateType.llama3,
    support_flash_attn=True,
    support_vllm=True,
    requires=['transformers>=4.43'],
    ignore_file_pattern=[r'.+\.pth$'],
    hf_model_id='meta-llama/Meta-Llama-3.1-70B-Instruct-FP8')
@register_model(
    ModelType.llama3_1_70b_instruct,
    'LLM-Research/Meta-Llama-3.1-70B-Instruct',
    LoRATM.llama,
    TemplateType.llama3,
    support_flash_attn=True,
    support_vllm=True,
    support_lmdeploy=True,
    requires=['transformers>=4.43'],
    ignore_file_pattern=[r'.+\.pth$'],
    hf_model_id='meta-llama/Meta-Llama-3.1-70B-Instruct')
@register_model(
    ModelType.llama3_1_70b,
    'LLM-Research/Meta-Llama-3.1-70B',
    LoRATM.llama,
    TemplateType.default_generation,
    support_flash_attn=True,
    support_vllm=True,
    support_lmdeploy=True,
    requires=['transformers>=4.43'],
    ignore_file_pattern=[r'.+\.pth$'],
    hf_model_id='meta-llama/Meta-Llama-3.1-70B')
@register_model(
    ModelType.llama3_1_8b_instruct_bnb,
    'LLM-Research/Meta-Llama-3.1-8B-Instruct-BNB-NF4',
    LoRATM.llama,
    TemplateType.llama3,
    support_flash_attn=True,
    support_vllm=True,
    requires=['transformers>=4.43', 'bitsandbytes'],
    hf_model_id='hugging-quants/Meta-Llama-3.1-8B-Instruct-BNB-NF4')
@register_model(
    ModelType.llama3_1_8b_instruct_gptq_int4,
    'LLM-Research/Meta-Llama-3.1-8B-Instruct-GPTQ-INT4',
    LoRATM.llama,
    TemplateType.llama3,
    support_flash_attn=True,
    support_vllm=True,
    requires=['transformers>=4.43', 'auto_gptq'],
    torch_dtype=torch.float16,
    function_kwargs={'gptq_bits': 4},
    hf_model_id='hugging-quants/Meta-Llama-3.1-8B-Instruct-GPTQ-INT4')
@register_model(
    ModelType.llama3_1_8b_instruct_awq,
    'LLM-Research/Meta-Llama-3.1-8B-Instruct-AWQ-INT4',
    LoRATM.llama,
    TemplateType.llama3,
    support_flash_attn=True,
    support_vllm=True,
    requires=['transformers>=4.43', 'autoawq'],
    torch_dtype=torch.float16,
    function_kwargs={'is_awq': True},
    hf_model_id='hugging-quants/Meta-Llama-3.1-8B-Instruct-AWQ-INT4')
@register_model(
    ModelType.llama3_1_8b_instruct,
    'LLM-Research/Meta-Llama-3.1-8B-Instruct',
    LoRATM.llama,
    TemplateType.llama3,
    support_flash_attn=True,
    support_vllm=True,
    support_lmdeploy=True,
    requires=['transformers>=4.43'],
    ignore_file_pattern=[r'.+\.pth$'],
    hf_model_id='meta-llama/Meta-Llama-3.1-8B-Instruct')
@register_model(
    ModelType.llama3_1_8b,
    'LLM-Research/Meta-Llama-3.1-8B',
    LoRATM.llama,
    TemplateType.default_generation,
    support_flash_attn=True,
    support_vllm=True,
    support_lmdeploy=True,
    requires=['transformers>=4.43'],
    ignore_file_pattern=[r'.+\.pth$'],
    hf_model_id='meta-llama/Meta-Llama-3.1-8B')
@register_model(
    ModelType.llama3_70b_instruct_awq,
    'swift/Meta-Llama-3-70B-Instruct-AWQ',
    LoRATM.llama,
    TemplateType.llama3,
    requires=['autoawq'],
    torch_dtype=torch.float16,
    function_kwargs={'is_awq': True},
    support_flash_attn=True,
    support_vllm=True,
    support_lmdeploy=True,
    hf_model_id='study-hjt/Meta-Llama-3-70B-Instruct-AWQ')
@register_model(
    ModelType.llama3_70b_instruct_int8,
    'swift/Meta-Llama-3-70b-Instruct-GPTQ-Int8',
    LoRATM.llama,
    TemplateType.llama3,
    requires=['auto_gptq'],
    torch_dtype=torch.float16,
    function_kwargs={'gptq_bits': 8},
    support_flash_attn=True,
    support_vllm=True,
    hf_model_id='study-hjt/Meta-Llama-3-70B-Instruct-GPTQ-Int8')
@register_model(
    ModelType.llama3_70b_instruct_int4,
    'swift/Meta-Llama-3-70B-Instruct-GPTQ-Int4',
    LoRATM.llama,
    TemplateType.llama3,
    requires=['auto_gptq'],
    torch_dtype=torch.float16,
    function_kwargs={'gptq_bits': 4},
    support_flash_attn=True,
    support_vllm=True,
    hf_model_id='study-hjt/Meta-Llama-3-70B-Instruct-GPTQ-Int4')
@register_model(
    ModelType.llama3_8b_instruct_awq,
    'swift/Meta-Llama-3-8B-Instruct-AWQ',
    LoRATM.llama,
    TemplateType.llama3,
    requires=['autoawq'],
    torch_dtype=torch.float16,
    function_kwargs={'is_awq': True},
    support_flash_attn=True,
    support_vllm=True,
    support_lmdeploy=True,
    hf_model_id='study-hjt/Meta-Llama-3-8B-Instruct-AWQ')
@register_model(
    ModelType.llama3_8b_instruct_int8,
    'swift/Meta-Llama-3-8B-Instruct-GPTQ-Int8',
    LoRATM.llama,
    TemplateType.llama3,
    requires=['auto_gptq'],
    torch_dtype=torch.float16,
    function_kwargs={'gptq_bits': 8},
    support_flash_attn=True,
    support_vllm=True,
    hf_model_id='study-hjt/Meta-Llama-3-8B-Instruct-GPTQ-Int8')
@register_model(
    ModelType.llama3_8b_instruct_int4,
    'swift/Meta-Llama-3-8B-Instruct-GPTQ-Int4',
    LoRATM.llama,
    TemplateType.llama3,
    requires=['auto_gptq'],
    torch_dtype=torch.float16,
    function_kwargs={'gptq_bits': 4},
    support_flash_attn=True,
    support_vllm=True,
    hf_model_id='study-hjt/Meta-Llama-3-8B-Instruct-GPTQ-Int4')
@register_model(
    ModelType.llama3_70b_instruct,
    'LLM-Research/Meta-Llama-3-70B-Instruct',
    LoRATM.llama,
    TemplateType.llama3,
    support_flash_attn=True,
    support_vllm=True,
    support_lmdeploy=True,
    hf_model_id='meta-llama/Meta-Llama-3-70B-Instruct')
@register_model(
    ModelType.llama3_70b,
    'LLM-Research/Meta-Llama-3-70B',
    LoRATM.llama,
    TemplateType.default_generation,
    support_flash_attn=True,
    support_vllm=True,
    support_lmdeploy=True,
    hf_model_id='meta-llama/Meta-Llama-3-70B')
@register_model(
    ModelType.llama3_8b_instruct,
    'LLM-Research/Meta-Llama-3-8B-Instruct',
    LoRATM.llama,
    TemplateType.llama3,
    support_flash_attn=True,
    support_vllm=True,
    support_lmdeploy=True,
    hf_model_id='meta-llama/Meta-Llama-3-8B-Instruct')
@register_model(
    ModelType.llama3_8b,
    'LLM-Research/Meta-Llama-3-8B',
    LoRATM.llama,
    TemplateType.default_generation,
    support_flash_attn=True,
    support_vllm=True,
    support_lmdeploy=True,
    hf_model_id='meta-llama/Meta-Llama-3-8B')
@register_model(
    ModelType.llama_3_chinese_8b,
    'ChineseAlpacaGroup/llama-3-chinese-8b',
    LoRATM.llama,
    TemplateType.default_generation,
    support_flash_attn=True,
    support_vllm=True,
    support_lmdeploy=True,
    hf_model_id='hfl/llama-3-chinese-8b')
@register_model(
    ModelType.llama_3_chinese_8b_instruct,
    'ChineseAlpacaGroup/llama-3-chinese-8b-instruct',
    LoRATM.llama,
    TemplateType.llama3,
    support_flash_attn=True,
    support_vllm=True,
    support_lmdeploy=True,
    hf_model_id='hfl/llama-3-chinese-8b-instruct')
@register_model(
    ModelType.llama2_7b_aqlm_2bit_1x16,
    'AI-ModelScope/Llama-2-7b-AQLM-2Bit-1x16-hf',
    LoRATM.llama,
    TemplateType.default_generation,
    ignore_file_pattern=[r'.+\.bin$'],
    support_flash_attn=True,
    requires=['transformers>=4.38', 'aqlm', 'torch>=2.2.0'],
    support_vllm=False,
    function_kwargs={'is_aqlm': True},
    hf_model_id='ISTA-DASLab/Llama-2-7b-AQLM-2Bit-1x16-hf')
@register_model(
    ModelType.mixtral_moe_7b_aqlm_2bit_1x16,
    'AI-ModelScope/Mixtral-8x7b-AQLM-2Bit-1x16-hf',
    LoRATM.llama,
    TemplateType.default_generation,
    requires=['transformers>=4.38', 'aqlm', 'torch>=2.2.0'],
    support_flash_attn=True,
    support_vllm=False,
    tags=['moe'],
    function_kwargs={'is_aqlm': True},
    hf_model_id='ISTA-DASLab/Mixtral-8x7b-AQLM-2Bit-1x16-hf')
@register_model(
    ModelType.llama2_7b,
    'modelscope/Llama-2-7b-ms',
    LoRATM.llama,
    TemplateType.default_generation,
    ignore_file_pattern=[r'.+\.bin$'],
    support_flash_attn=True,
    support_vllm=True,
    support_lmdeploy=True,
    hf_model_id='meta-llama/Llama-2-7b-hf')
@register_model(
    ModelType.llama2_13b,
    'modelscope/Llama-2-13b-ms',
    LoRATM.llama,
    TemplateType.default_generation,
    ignore_file_pattern=[r'.+\.bin$'],
    support_flash_attn=True,
    support_vllm=True,
    support_lmdeploy=True,
    hf_model_id='meta-llama/Llama-2-13b-hf')
@register_model(
    ModelType.llama2_70b,
    'modelscope/Llama-2-70b-ms',
    LoRATM.llama,
    TemplateType.default_generation,
    ignore_file_pattern=[r'.+\.bin$'],
    support_flash_attn=True,
    support_vllm=True,
    support_lmdeploy=True,
    hf_model_id='meta-llama/Llama-2-70b-hf')
@register_model(
    ModelType.llama2_7b_chat,
    'modelscope/Llama-2-7b-chat-ms',
    LoRATM.llama,
    TemplateType.llama,
    ignore_file_pattern=[r'.+\.bin$'],
    support_flash_attn=True,
    support_vllm=True,
    support_lmdeploy=True,
    hf_model_id='meta-llama/Llama-2-7b-chat-hf')
@register_model(
    ModelType.llama2_13b_chat,
    'modelscope/Llama-2-13b-chat-ms',
    LoRATM.llama,
    TemplateType.llama,
    ignore_file_pattern=[r'.+\.bin$'],
    support_flash_attn=True,
    support_vllm=True,
    support_lmdeploy=True,
    hf_model_id='meta-llama/Llama-2-13b-chat-hf')
@register_model(
    ModelType.llama2_70b_chat,
    'modelscope/Llama-2-70b-chat-ms',
    LoRATM.llama,
    TemplateType.llama,
    ignore_file_pattern=[r'.+\.bin$'],
    support_flash_attn=True,
    support_vllm=True,
    support_lmdeploy=True,
    hf_model_id='meta-llama/Llama-2-70b-chat-hf')
@register_model(
    ModelType.chinese_llama_2_1_3b,
    'AI-ModelScope/chinese-llama-2-1.3b',
    LoRATM.llama,
    TemplateType.default_generation,
    support_vllm=True,
    support_flash_attn=True,
    support_lmdeploy=True,
    hf_model_id='hfl/chinese-llama-2-1.3b')
@register_model(
    ModelType.chinese_llama_2_7b,
    'AI-ModelScope/chinese-llama-2-7b',
    LoRATM.llama,
    TemplateType.default_generation,
    support_vllm=True,
    support_flash_attn=True,
    support_lmdeploy=True,
    hf_model_id='hfl/chinese-llama-2-7b')
@register_model(
    ModelType.chinese_llama_2_7b_16k,
    'AI-ModelScope/chinese-llama-2-7b-16k',
    LoRATM.llama,
    TemplateType.default_generation,
    support_vllm=True,
    support_flash_attn=True,
    support_lmdeploy=True,
    hf_model_id='hfl/chinese-llama-2-7b-16k')
@register_model(
    ModelType.chinese_llama_2_7b_64k,
    'AI-ModelScope/chinese-llama-2-7b-64k',
    LoRATM.llama,
    TemplateType.default_generation,
    support_vllm=True,
    support_flash_attn=True,
    support_lmdeploy=True,
    hf_model_id='hfl/chinese-llama-2-7b-64k')
@register_model(
    ModelType.chinese_llama_2_13b,
    'AI-ModelScope/chinese-llama-2-13b',
    LoRATM.llama,
    TemplateType.default_generation,
    support_vllm=True,
    support_flash_attn=True,
    support_lmdeploy=True,
    hf_model_id='hfl/chinese-llama-2-13b')
@register_model(
    ModelType.chinese_llama_2_13b_16k,
    'AI-ModelScope/chinese-llama-2-13b-16k',
    LoRATM.llama,
    TemplateType.default_generation,
    support_vllm=True,
    support_flash_attn=True,
    support_lmdeploy=True,
    hf_model_id='hfl/chinese-llama-2-13b-16k')
@register_model(
    ModelType.chinese_alpaca_2_1_3b,
    'AI-ModelScope/chinese-alpaca-2-1.3b',
    LoRATM.llama,
    TemplateType.llama,
    support_vllm=True,
    support_flash_attn=True,
    support_lmdeploy=True,
    hf_model_id='hfl/chinese-alpaca-2-1.3b')
@register_model(
    ModelType.chinese_alpaca_2_7b,
    'AI-ModelScope/chinese-alpaca-2-7b',
    LoRATM.llama,
    TemplateType.llama,
    support_vllm=True,
    support_flash_attn=True,
    support_lmdeploy=True,
    hf_model_id='hfl/chinese-alpaca-2-7b')
@register_model(
    ModelType.chinese_alpaca_2_7b_16k,
    'AI-ModelScope/chinese-alpaca-2-7b-16k',
    LoRATM.llama,
    TemplateType.llama,
    support_vllm=True,
    support_flash_attn=True,
    support_lmdeploy=True,
    hf_model_id='hfl/chinese-alpaca-2-7b-16k')
@register_model(
    ModelType.chinese_alpaca_2_7b_64k,
    'AI-ModelScope/chinese-alpaca-2-7b-64k',
    LoRATM.llama,
    TemplateType.llama,
    support_vllm=True,
    support_flash_attn=True,
    support_lmdeploy=True,
    hf_model_id='hfl/chinese-alpaca-2-7b-64k')
@register_model(
    ModelType.chinese_alpaca_2_13b,
    'AI-ModelScope/chinese-alpaca-2-13b',
    LoRATM.llama,
    TemplateType.llama,
    support_vllm=True,
    support_flash_attn=True,
    support_lmdeploy=True,
    hf_model_id='hfl/chinese-alpaca-2-13b')
@register_model(
    ModelType.chinese_alpaca_2_13b_16k,
    'AI-ModelScope/chinese-alpaca-2-13b-16k',
    LoRATM.llama,
    TemplateType.llama,
    support_vllm=True,
    support_flash_attn=True,
    support_lmdeploy=True,
    hf_model_id='hfl/chinese-alpaca-2-13b-16k')
@register_model(
    ModelType.atom_7b,
    'FlagAlpha/Atom-7B',
    LoRATM.llama,
    TemplateType.default_generation,
    support_flash_attn=True,
    support_vllm=True,
    hf_model_id='FlagAlpha/Atom-7B')
@register_model(
    ModelType.atom_7b_chat,
    'FlagAlpha/Atom-7B-Chat',
    LoRATM.llama,
    TemplateType.atom,
    support_flash_attn=True,
    support_vllm=True,
    hf_model_id='FlagAlpha/Atom-7B-Chat')
@register_model(
    ModelType.mengzi3_13b_base,
    'langboat/Mengzi3-13B-Base',
    LoRATM.llama,
    TemplateType.mengzi,
    support_vllm=True,
    support_flash_attn=True,
    hf_model_id='Langboat/Mengzi3-13B-Base')
@register_model(
    ModelType.longwriter_llama3_1_8b,
    'ZhipuAI/LongWriter-llama3.1-8b',
    LoRATM.llama,
    TemplateType.longwriter_llama3,
    support_flash_attn=True,
    support_vllm=True,
    support_lmdeploy=True,
    requires=['transformers>=4.43'],
    hf_model_id='THUDM/LongWriter-llama3.1-8b')
def get_model_tokenizer_llama2(model_dir: str,
                               torch_dtype: Dtype,
                               model_kwargs: Dict[str, Any],
                               load_model: bool = True,
                               **kwargs):
    model_config = AutoConfig.from_pretrained(model_dir, trust_remote_code=True)
    model_config.pretraining_tp = 1
    return get_model_tokenizer_with_flash_attn(
        model_dir, torch_dtype, model_kwargs, load_model, model_config=model_config, **kwargs)


@register_model(
    ModelType.polylm_13b,
    'damo/nlp_polylm_13b_text_generation',
    LoRATM.polylm,
    TemplateType.default_generation,
    hf_model_id='DAMO-NLP-MT/polylm-13b')
def get_model_tokenizer_polylm(model_dir: str,
                               torch_dtype: Dtype,
                               model_kwargs: Dict[str, Any],
                               load_model: bool = True,
                               **kwargs):
    tokenizer = AutoTokenizer.from_pretrained(model_dir, trust_remote_code=True, use_fast=False, legacy=True)
    return get_model_tokenizer_from_repo(
        model_dir, torch_dtype, model_kwargs, load_model, tokenizer=tokenizer, **kwargs)


dtype_mapping = {torch.float16: 'fp16', torch.bfloat16: 'bf16', torch.float32: 'fp32'}


def get_model_tokenizer_qwen(model_dir: str,
                             torch_dtype: Dtype,
                             model_kwargs: Dict[str, Any],
                             load_model: bool = True,
                             model_config=None,
                             **kwargs):
    if model_config is None:
        model_config = AutoConfig.from_pretrained(model_dir, trust_remote_code=True)
    if torch_dtype is not None:
        k_true = dtype_mapping[torch_dtype]
        for k in dtype_mapping.values():
            v = False
            if k == k_true:
                v = True
            setattr(model_config, k, v)

    if model_kwargs.get('quantization_config') is None or not isinstance(model_kwargs['quantization_config'],
                                                                         BitsAndBytesConfig):
        # not (quantization + bnb)
        torch_dtype = None
    use_flash_attn = kwargs.pop('use_flash_attn', None)
    if use_flash_attn is None:
        use_flash_attn = 'auto'
    model_config.use_flash_attn = use_flash_attn
    model, tokenizer = get_model_tokenizer_from_repo(
        model_dir, torch_dtype, model_kwargs, load_model, model_config=model_config, **kwargs)
    try:
        # fix mp+ddp bug
        model.transformer.registered_causal_mask = model.transformer.registered_causal_mask.cuda()
        logger.info('registered_causal_mask to cuda')
    except AttributeError:
        pass
    return model, tokenizer


@register_model(
    ModelType.modelscope_agent_7b,
    'iic/ModelScope-Agent-7B',
    LoRATM.qwen,
    TemplateType.modelscope_agent,
    support_flash_attn=True,
    support_vllm=False)
@register_model(
    ModelType.modelscope_agent_14b,
    'iic/ModelScope-Agent-14B',
    LoRATM.qwen,
    TemplateType.modelscope_agent,
    support_flash_attn=True,
    support_vllm=False)
@register_model(
    ModelType.codefuse_qwen_14b_chat,
    'codefuse-ai/CodeFuse-QWen-14B',
    LoRATM.qwen,
    TemplateType.codefuse,
    support_flash_attn=True,
    support_vllm=True,
    support_lmdeploy=True,
    tags=['coding'],
    hf_model_id='codefuse-ai/CodeFuse-QWen-14B')
@register_model(
    ModelType.qwen_1_8b,
    'qwen/Qwen-1_8B',
    LoRATM.qwen,
    TemplateType.default_generation,
    support_flash_attn=True,
    support_vllm=True,
    support_lmdeploy=True,
    hf_model_id='Qwen/Qwen-1_8B')
@register_model(
    ModelType.qwen_72b,
    'qwen/Qwen-72B',
    LoRATM.qwen,
    TemplateType.default_generation,
    support_flash_attn=True,
    support_vllm=True,
    support_lmdeploy=True,
    hf_model_id='Qwen/Qwen-72B')
@register_model(
    ModelType.tongyi_finance_14b,
    'TongyiFinance/Tongyi-Finance-14B',
    LoRATM.qwen,
    TemplateType.default_generation,
    support_flash_attn=True,
    support_vllm=True,
    support_lmdeploy=True,
    tags=['financial'])
@register_model(
    ModelType.qwen_14b,
    'qwen/Qwen-14B',
    LoRATM.qwen,
    TemplateType.default_generation,
    support_flash_attn=True,
    support_vllm=True,
    support_lmdeploy=True,
    hf_model_id='Qwen/Qwen-14B')
@register_model(
    ModelType.qwen_7b,
    'qwen/Qwen-7B',
    LoRATM.qwen,
    TemplateType.default_generation,
    support_flash_attn=True,
    support_vllm=True,
    support_lmdeploy=True,
    hf_model_id='Qwen/Qwen-7B')
def get_model_tokenizer_qwen_base(*args, **kwargs):
    model, tokenizer = get_model_tokenizer_qwen(*args, **kwargs)
    tokenizer.eos_token_id = tokenizer.eod_id
    return model, tokenizer


@register_model(
    ModelType.qwen_1_8b_chat,
    'qwen/Qwen-1_8B-Chat',
    LoRATM.qwen,
    TemplateType.qwen,
    support_flash_attn=True,
    support_vllm=True,
    support_lmdeploy=True,
    hf_model_id='Qwen/Qwen-1_8B-Chat')
@register_model(
    ModelType.qwen_72b_chat,
    'qwen/Qwen-72B-Chat',
    LoRATM.qwen,
    TemplateType.qwen,
    support_flash_attn=True,
    support_vllm=True,
    support_lmdeploy=True,
    hf_model_id='Qwen/Qwen-72B-Chat')
@register_model(
    ModelType.tongyi_finance_14b_chat,
    'TongyiFinance/Tongyi-Finance-14B-Chat',
    LoRATM.qwen,
    TemplateType.qwen,
    support_flash_attn=True,
    support_vllm=True,
    support_lmdeploy=True,
    tags=['financial'],
    hf_model_id='jxy/Tongyi-Finance-14B-Chat')
@register_model(
    ModelType.qwen_14b_chat,
    'qwen/Qwen-14B-Chat',
    LoRATM.qwen,
    TemplateType.qwen,
    support_flash_attn=True,
    support_vllm=True,
    support_lmdeploy=True,
    hf_model_id='Qwen/Qwen-14B-Chat')
@register_model(
    ModelType.qwen_7b_chat,
    'qwen/Qwen-7B-Chat',
    LoRATM.qwen,
    TemplateType.qwen,
    support_flash_attn=True,
    support_vllm=True,
    support_lmdeploy=True,
    hf_model_id='Qwen/Qwen-7B-Chat')
def get_model_tokenizer_qwen_chat(*args, **kwargs):
    model, tokenizer = get_model_tokenizer_qwen(*args, **kwargs)
    tokenizer.eos_token_id = tokenizer.im_end_id
    return model, tokenizer


def _qwen_vl_visual_block_forward(
    self,
    q_x: torch.Tensor,
    k_x: Optional[torch.Tensor] = None,
    v_x: Optional[torch.Tensor] = None,
    attn_mask: Optional[torch.Tensor] = None,
):
    k_x = self.ln_1_kv(k_x) if hasattr(self, 'ln_1_kv') and k_x is not None else None
    v_x = self.ln_1_kv(v_x) if hasattr(self, 'ln_1_kv') and v_x is not None else None

    x = q_x + self.attention(q_x=self.ln_1(q_x), k_x=k_x, v_x=v_x, attn_mask=attn_mask)
    z = self.mlp(self.ln_2(x))
    x = x.to(z.device) + z  # FIX
    return x


def fix_qwen_inplace_bug(model) -> None:
    # qwen-vl, qwen-audio
    first_drop = model.transformer.drop
    if first_drop.p == 0.:
        # fix in-place operation bug
        if not hasattr(first_drop, '__old_forward'):  # Avoid double patching
            if hasattr(first_drop, '_old_forward'):  # device_map
                __old_forward = first_drop._old_forward
                first_drop._old_forward = lambda *args, **kwargs: __old_forward(*args, **kwargs).clone()
            else:
                __old_forward = first_drop.forward
                first_drop.forward = lambda *args, **kwargs: __old_forward(*args, **kwargs).clone()
            first_drop.__old_forward = __old_forward


def _qwen_vl_audio_decode(self, *args, skip_special_tokens=False, **kwargs) -> str:
    if skip_special_tokens:
        token_ids = kwargs['token_ids']
        while len(token_ids) > 0 and token_ids[-1] in {151645, 151643}:
            token_ids.pop()
        return self._old_decode(*args, skip_special_tokens=False, **kwargs)
    else:
        return self._old_decode(*args, skip_special_tokens=False, **kwargs)


@register_model(
    ModelType.qwen_vl_chat,
    'qwen/Qwen-VL-Chat',
    LoRATM.qwen_vl,
    TemplateType.qwen_vl,
    support_flash_attn=True,
    support_lmdeploy=True,
    tags=['multi-modal', 'vision'],
    hf_model_id='Qwen/Qwen-VL-Chat')
@register_model(
    ModelType.qwen_vl,
    'qwen/Qwen-VL',
    LoRATM.qwen_vl,
    TemplateType.qwen_vl_generation,
    function_kwargs={'get_qwen_function': get_model_tokenizer_qwen_base},
    support_flash_attn=True,
    support_lmdeploy=True,
    tags=['multi-modal', 'vision'],
    hf_model_id='Qwen/Qwen-VL')
def get_model_tokenizer_qwen_vl(model_dir: str,
                                torch_dtype: Dtype,
                                model_kwargs: Dict[str, Any],
                                load_model: bool = True,
                                **kwargs):
    if (model_kwargs.get('quantization_config') is not None
            and isinstance(model_kwargs['quantization_config'], BitsAndBytesConfig)):
        # https://github.com/pytorch/pytorch/issues/58969
        model_kwargs['quantization_config'].llm_int8_skip_modules = ['lm_head', 'attn_pool.attn']
        _TransformerBlock = get_class_from_dynamic_module('visual.TransformerBlock', model_dir)

        def _get_cast_dtype(self) -> torch.dtype:
            return self.resblocks[0].ln_1.weight.dtype

        _TransformerBlock.__old_get_cast_dtype = _TransformerBlock.get_cast_dtype
        _TransformerBlock.get_cast_dtype = _get_cast_dtype

    get_qwen_function = kwargs.pop('get_qwen_function', get_model_tokenizer_qwen_chat)
    tokenizer_config = get_tokenizer_config(model_dir)
    class_ref = tokenizer_config['auto_map']['AutoTokenizer'][0]
    tokenizer_cls: Type[PreTrainedTokenizerBase] = get_class_from_dynamic_module(class_ref, model_dir)
    tokenizer_cls._auto_class = 'AutoTokenizer'
    tokenizer_cls.IMAGE_ST = ()  # fix no attr `self.IMAGE_ST` bug
    if not hasattr(tokenizer_cls, '_old_decode'):  # avoid double patching
        tokenizer_cls._old_decode = tokenizer_cls._decode
        tokenizer_cls._decode = _qwen_vl_audio_decode
    # fix device_map is 4
    n_gpu = torch.cuda.device_count()
    local_world_size = get_dist_setting()[3]
    if n_gpu // local_world_size >= 4:
        visual_block_cls = get_class_from_dynamic_module('visual.VisualAttentionBlock', model_dir)
        if not hasattr(visual_block_cls, '__old_forward'):  # avoid double patching
            visual_block_cls.__old_forward = visual_block_cls.forward
            visual_block_cls.forward = _qwen_vl_visual_block_forward

    kwargs['tokenizer'] = tokenizer_cls.from_pretrained(model_dir, trust_remote_code=True)
    model, tokenizer = get_qwen_function(model_dir, torch_dtype, model_kwargs, load_model, **kwargs)
    if model is not None:
        fix_qwen_inplace_bug(model)
        # fix device_map is 4
        if n_gpu // local_world_size >= 4:
            model.transformer.visual.proj.data = model.transformer.visual.proj.to(
                model.transformer.visual.ln_post.bias.device)
        # fix images cuda:1 bug
        vision_transformer = model.transformer.visual
        if not hasattr(vision_transformer, '__old_forward'):
            _old_forward = vision_transformer.forward

            def _new_forward(x: torch.Tensor):
                return _old_forward(x).to(device=f'{x.device.type}:0')

            vision_transformer.__old_forward = _old_forward
            vision_transformer.forward = _new_forward
    return model, tokenizer


@register_model(
    ModelType.qwen_audio_chat,
    'qwen/Qwen-Audio-Chat',
    LoRATM.qwen_audio,
    TemplateType.qwen_audio,
    support_flash_attn=True,
    function_kwargs={'get_qwen_function': get_model_tokenizer_qwen_chat},
    tags=['multi-modal', 'audio'],
    hf_model_id='Qwen/Qwen-Audio-Chat')
@register_model(
    ModelType.qwen_audio,
    'qwen/Qwen-Audio',
    LoRATM.qwen_audio,
    TemplateType.qwen_audio_generation,
    support_flash_attn=True,
    function_kwargs={'get_qwen_function': get_model_tokenizer_qwen_base},
    tags=['multi-modal', 'audio'],
    hf_model_id='Qwen/Qwen-Audio')
def get_model_tokenizer_qwen_audio(model_dir: str,
                                   torch_dtype: Dtype,
                                   model_kwargs: Dict[str, Any],
                                   load_model: bool = True,
                                   **kwargs):
    get_qwen_function = kwargs.pop('get_qwen_function')
    tokenizer_config = get_tokenizer_config(model_dir)
    class_ref = tokenizer_config['auto_map']['AutoTokenizer'][0]
    tokenizer_cls: Type[PreTrainedTokenizerBase] = get_class_from_dynamic_module(class_ref, model_dir)
    tokenizer_cls._auto_class = 'AutoTokenizer'
    tokenizer_cls.AUDIO_ST = ()  # fix no attr `self.AUDIO_ST` bug
    if not hasattr(tokenizer_cls, '_old_decode'):  # avoid double patching
        tokenizer_cls._old_decode = tokenizer_cls._decode
        tokenizer_cls._decode = _qwen_vl_audio_decode
    kwargs['tokenizer'] = tokenizer_cls.from_pretrained(model_dir, trust_remote_code=True)
    model, tokenizer = get_qwen_function(model_dir, torch_dtype, model_kwargs, load_model, **kwargs)
    if model is not None:
        fix_qwen_inplace_bug(model)

    return model, tokenizer


@register_model(
    ModelType.qwen_1_8b_chat_int8,
    'qwen/Qwen-1_8B-Chat-Int8',
    LoRATM.qwen,
    TemplateType.qwen,
    requires=['auto_gptq>=0.5'],
    torch_dtype=torch.float16,
    function_kwargs={'gptq_bits': 8},
    support_flash_attn=True,
    support_vllm=True,
    hf_model_id='Qwen/Qwen-1_8B-Chat-Int8')
@register_model(
    ModelType.qwen_1_8b_chat_int4,
    'qwen/Qwen-1_8B-Chat-Int4',
    LoRATM.qwen,
    TemplateType.qwen,
    requires=['auto_gptq>=0.5'],
    torch_dtype=torch.float16,
    function_kwargs={'gptq_bits': 4},
    support_flash_attn=True,
    support_vllm=True,
    hf_model_id='Qwen/Qwen-1_8B-Chat-Int4')
@register_model(
    ModelType.qwen_72b_chat_int8,
    'qwen/Qwen-72B-Chat-Int8',
    LoRATM.qwen,
    TemplateType.qwen,
    requires=['auto_gptq>=0.5'],
    torch_dtype=torch.float16,
    function_kwargs={'gptq_bits': 8},
    support_flash_attn=True,
    support_vllm=True,
    hf_model_id='Qwen/Qwen-72B-Chat-Int8')
@register_model(
    ModelType.qwen_72b_chat_int4,
    'qwen/Qwen-72B-Chat-Int4',
    LoRATM.qwen,
    TemplateType.qwen,
    requires=['auto_gptq>=0.5'],
    torch_dtype=torch.float16,
    function_kwargs={'gptq_bits': 4},
    support_flash_attn=True,
    support_vllm=True,
    hf_model_id='Qwen/Qwen-72B-Chat-Int4')
@register_model(
    ModelType.tongyi_finance_14b_chat_int4,
    'TongyiFinance/Tongyi-Finance-14B-Chat-Int4',
    LoRATM.qwen,
    TemplateType.qwen,
    requires=['auto_gptq>=0.5'],
    torch_dtype=torch.float16,
    function_kwargs={'gptq_bits': 4},
    support_flash_attn=True,
    support_vllm=True,
    tags=['financial'],
    hf_model_id='jxy/Tongyi-Finance-14B-Chat-Int4')
@register_model(
    ModelType.qwen_vl_chat_int4,
    'qwen/Qwen-VL-Chat-Int4',
    LoRATM.qwen_vl,
    TemplateType.qwen_vl,
    requires=['auto_gptq>=0.5'],
    torch_dtype=torch.float16,
    function_kwargs={
        'get_qwen_function': get_model_tokenizer_qwen_vl,
        'gptq_bits': 4
    },
    support_flash_attn=True,
    tags=['multi-modal', 'vision'],
    hf_model_id='Qwen/Qwen-VL-Chat-Int4')
@register_model(
    ModelType.qwen_14b_chat_int8,
    'qwen/Qwen-14B-Chat-Int8',
    LoRATM.qwen,
    TemplateType.qwen,
    requires=['auto_gptq>=0.5'],
    torch_dtype=torch.float16,
    function_kwargs={'gptq_bits': 8},
    support_flash_attn=True,
    support_vllm=True,
    hf_model_id='Qwen/Qwen-14B-Chat-Int8')
@register_model(
    ModelType.qwen_7b_chat_int8,
    'qwen/Qwen-7B-Chat-Int8',
    LoRATM.qwen,
    TemplateType.qwen,
    requires=['auto_gptq>=0.5'],
    torch_dtype=torch.float16,
    function_kwargs={'gptq_bits': 8},
    support_flash_attn=True,
    support_vllm=True,
    hf_model_id='Qwen/Qwen-7B-Chat-Int8')
@register_model(
    ModelType.qwen_14b_chat_int4,
    'qwen/Qwen-14B-Chat-Int4',
    LoRATM.qwen,
    TemplateType.qwen,
    requires=['auto_gptq>=0.5'],
    torch_dtype=torch.float16,
    function_kwargs={'gptq_bits': 4},
    support_flash_attn=True,
    support_vllm=True,
    hf_model_id='Qwen/Qwen-14B-Chat-Int4')
@register_model(
    ModelType.qwen_7b_chat_int4,
    'qwen/Qwen-7B-Chat-Int4',
    LoRATM.qwen,
    TemplateType.qwen,
    requires=['auto_gptq>=0.5'],
    torch_dtype=torch.float16,
    function_kwargs={'gptq_bits': 4},
    support_flash_attn=True,
    support_vllm=True,
    hf_model_id='Qwen/Qwen-7B-Chat-Int4')
def get_model_tokenizer_qwen_intx(model_dir: str,
                                  torch_dtype: Dtype,
                                  model_kwargs: Dict[str, Any],
                                  load_model: bool = True,
                                  **kwargs):
    get_qwen_function = kwargs.pop('get_qwen_function', get_model_tokenizer_qwen_chat)
    model, tokenizer = get_qwen_function(model_dir, torch_dtype, model_kwargs, load_model, **kwargs)
    return model, tokenizer


register_model(
    ModelType.skywork_13b,
    'skywork/Skywork-13B-base',
    LoRATM.llama,
    TemplateType.default_generation,
    get_model_tokenizer_from_repo,
    hf_model_id='Skywork/Skywork-13B-base')


@register_model(ModelType.skywork_13b_chat, 'skywork/Skywork-13B-chat', LoRATM.llama, TemplateType.skywork)
def get_skywork_model_tokenizer(model_dir: str,
                                torch_dtype: Dtype,
                                model_kwargs: Dict[str, Any],
                                load_model: bool = True,
                                **kwargs):
    model, tokenizer = get_model_tokenizer_from_repo(model_dir, torch_dtype, model_kwargs, load_model, **kwargs)
    tokenizer.add_tokens('[USER]')
    tokenizer.add_tokens('[BOT]')
    tokenizer.add_tokens('[SEP]')
    return model, tokenizer


@register_model(
    ModelType.codefuse_codellama_34b_chat,
    'codefuse-ai/CodeFuse-CodeLlama-34B',
    LoRATM.llama,
    TemplateType.codefuse_codellama,
    support_flash_attn=True,
    support_vllm=True,
    support_lmdeploy=True,
    tags=['coding'],
    hf_model_id='codefuse-ai/CodeFuse-CodeLlama-34B')
def get_model_tokenizer_codellama(model_dir: str,
                                  torch_dtype: Dtype,
                                  model_kwargs: Dict[str, Any],
                                  load_model: bool = True,
                                  **kwargs):
    tokenizer = AutoTokenizer.from_pretrained(model_dir, trust_remote_code=True, use_fast=False, legacy=False)
    return get_model_tokenizer_with_flash_attn(
        model_dir, torch_dtype, model_kwargs, load_model, tokenizer=tokenizer, **kwargs)


@register_model(
    ModelType.phi2_3b,
    'AI-ModelScope/phi-2',
    LoRATM.phi,
    TemplateType.default_generation,
    support_flash_attn=True,
    support_vllm=True,
    support_gradient_checkpointing=False,
    tags=['coding'],
    hf_model_id='microsoft/phi-2')
@register_model(
    ModelType.telechat_12b,
    'TeleAI/TeleChat-12B',
    LoRATM.telechat,
    TemplateType.telechat,
    support_flash_attn=True,
    hf_model_id='Tele-AI/TeleChat-12B')
@register_model(
    ModelType.telechat_12b_v2,
    'TeleAI/TeleChat-12B-v2',
    LoRATM.telechat,
    TemplateType.telechat_v2,
    eos_token=2,
    support_flash_attn=True,
    hf_model_id='Tele-AI/TeleChat-12B-v2')
@register_model(
    ModelType.telechat_12b_v2_gptq_int4,
    'swift/TeleChat-12B-V2-GPTQ-Int4',
    LoRATM.telechat,
    TemplateType.telechat_v2,
    eos_token=2,
    requires=['auto_gptq>=0.5'],
    support_flash_attn=True,
    function_kwargs={'gptq_bits': 4})
def get_model_tokenizer_phi(model_dir: str,
                            torch_dtype: Dtype,
                            model_kwargs: Dict[str, Any],
                            load_model: bool = True,
                            **kwargs):
    model_config = AutoConfig.from_pretrained(model_dir, trust_remote_code=True)
    use_flash_attn = kwargs.pop('use_flash_attn', False)
    model_config.flash_attn = use_flash_attn
    return get_model_tokenizer_from_repo(
        model_dir, torch_dtype, model_kwargs, load_model, model_config=model_config, **kwargs)


@register_model(
    ModelType.telechat_7b,
    'TeleAI/TeleChat-7B',
    LoRATM.telechat,
    TemplateType.telechat,
    support_flash_attn=True,
    hf_model_id='Tele-AI/telechat-7B')
def get_model_tokenizer_telechat(model_dir: str,
                                 torch_dtype: Dtype,
                                 model_kwargs: Dict[str, Any],
                                 load_model: bool = True,
                                 **kwargs):
    if torch_dtype == torch.bfloat16:
        logger.info('telechat-7b does not support the bf16 dtype; the dtype is converted to fp16.')
        torch_dtype = torch.float16
    model_config = AutoConfig.from_pretrained(model_dir, trust_remote_code=True)
    use_flash_attn = kwargs.pop('use_flash_attn', False)
    model_config.flash_attn = use_flash_attn
    return get_model_tokenizer_from_repo(
        model_dir, torch_dtype, model_kwargs, load_model, model_config=model_config, **kwargs)


@register_model(
    ModelType.deepseek_moe_16b_chat,
    'deepseek-ai/deepseek-moe-16b-chat',
    LoRATM.llama,
    TemplateType.deepseek,
    support_flash_attn=True,
    support_vllm=True,
    tags=['moe'],
    hf_model_id='deepseek-ai/deepseek-moe-16b-chat')
@register_model(
    ModelType.deepseek_moe_16b,
    'deepseek-ai/deepseek-moe-16b-base',
    LoRATM.llama,
    TemplateType.default_generation,
    support_flash_attn=True,
    support_vllm=True,
    tags=['moe'],
    hf_model_id='deepseek-ai/deepseek-moe-16b-base')
@register_model(
    ModelType.minicpm_moe_8x2b,
    'OpenBMB/MiniCPM-MoE-8x2B',
    LoRATM.llama,
    TemplateType.minicpm,
    requires=['transformers>=4.36.0'],
    support_flash_attn=True,
    support_vllm=True,
    tags=['moe'],
    hf_model_id='openbmb/MiniCPM-MoE-8x2B')
def get_model_tokenizer_deepseek_moe(model_dir: str,
                                     torch_dtype: Dtype,
                                     model_kwargs: Dict[str, Any],
                                     load_model: bool = True,
                                     **kwargs):
    model, tokenizer = get_model_tokenizer_with_flash_attn(model_dir, torch_dtype, model_kwargs, load_model, **kwargs)
    if model is not None:
        # fix dtype bug
        mlp_cls = model.model.layers[1].mlp.__class__
        for module in model.modules():
            if isinstance(module, mlp_cls):
                if not hasattr(module, '__old_forward'):  # Avoid double patching
                    __old_forward = module._old_forward if hasattr(module, '_old_forward') else module.forward

                    def _new_forward(hidden_states, *, __old_forward) -> Tensor:
                        dtype = hidden_states.dtype
                        return __old_forward(hidden_states).to(dtype)

                    _new_forward = partial(_new_forward, __old_forward=__old_forward)
                    if hasattr(module, '_old_forward'):  # device_map
                        module._old_forward = _new_forward
                    else:
                        module.forward = _new_forward
                    module.__old_forward = __old_forward
    return model, tokenizer


@register_model(
    ModelType.yuan2_2b_instruct,
    'YuanLLM/Yuan2.0-2B-hf',
    LoRATM.llama,
    TemplateType.yuan,
    support_flash_attn=True,
    hf_model_id='IEITYuan/Yuan2-2B-hf')
@register_model(
    ModelType.yuan2_51b_instruct,
    'YuanLLM/Yuan2.0-51B-hf',
    LoRATM.llama,
    TemplateType.yuan,
    support_flash_attn=True,
    hf_model_id='IEITYuan/Yuan2-51B-hf')
@register_model(
    ModelType.yuan2_102b_instruct,
    'YuanLLM/Yuan2.0-102B-hf',
    LoRATM.llama,
    TemplateType.yuan,
    support_flash_attn=True,
    hf_model_id='IEITYuan/Yuan2-102B-hf')
@register_model(
    ModelType.yuan2_2b_janus_instruct,
    'YuanLLM/Yuan2-2B-Janus-hf',
    LoRATM.llama,
    TemplateType.yuan,
    support_flash_attn=True,
    hf_model_id='IEITYuan/Yuan2-2B-Janus-hf')
@register_model(
    ModelType.yuan2_m32,
    'YuanLLM/Yuan2-M32-hf',
    LoRATM.llama,
    TemplateType.yuan,
    tags=['moe'],
    support_flash_attn=True,
    hf_model_id='IEITYuan/Yuan2-M32-hf')
def get_model_tokenizer_yuan(model_dir: str,
                             torch_dtype: Dtype,
                             model_kwargs: Dict[str, Any],
                             load_model: bool = True,
                             **kwargs):
    model_config = AutoConfig.from_pretrained(model_dir, trust_remote_code=True)
    use_flash_attention = kwargs.pop('use_flash_attn', False)
    model_config.use_flash_attention = use_flash_attention
    tokenizer = AutoTokenizer.from_pretrained(
        model_dir, add_eos_token=False, add_bos_token=False, eos_token='<eod>', legacy=True)
    addi_tokens = [
        '<sep>', '<pad>', '<mask>', '<predict>', '<FIM_SUFFIX>', '<FIM_PREFIX>', '<FIM_MIDDLE>', '<commit_before>',
        '<commit_msg>', '<commit_after>', '<jupyter_start>', '<jupyter_text>', '<jupyter_code>', '<jupyter_output>',
        '<empty_output>'
    ]
    tokenizer.add_tokens(addi_tokens, special_tokens=True)
    model, tokenizer = get_model_tokenizer_from_repo(
        model_dir, torch_dtype, model_kwargs, load_model, model_config=model_config, tokenizer=tokenizer, **kwargs)
    return model, tokenizer


@register_model(
    ModelType.orion_14b,
    'OrionStarAI/Orion-14B-Base',
    LoRATM.llama,
    TemplateType.default_generation,
    support_flash_attn=True,
    hf_model_id='OrionStarAI/Orion-14B-Base')
@register_model(
    ModelType.orion_14b_chat,
    'OrionStarAI/Orion-14B-Chat',
    LoRATM.llama,
    TemplateType.orion,
    support_flash_attn=True,
    ignore_file_pattern=[r'.+\.gguf$'],
    hf_model_id='OrionStarAI/Orion-14B-Chat')
def get_model_tokenizer_orion(model_dir: str,
                              torch_dtype: Dtype,
                              model_kwargs: Dict[str, Any],
                              load_model: bool = True,
                              **kwargs):
    model_config = AutoConfig.from_pretrained(model_dir, trust_remote_code=True)
    model_config._flash_attn_2_enabled = kwargs.pop('use_flash_attn', False)
    return get_model_tokenizer_from_repo(
        model_dir, torch_dtype, model_kwargs, load_model, model_config=model_config, **kwargs)


@register_model(
    ModelType.yi_vl_34b_chat,
    '01ai/Yi-VL-34B',
    LoRATM.llava_llama,
    TemplateType.yi_vl,
    support_flash_attn=True,
    requires=['transformers>=4.34'],
    tags=['multi-modal', 'vision'],
    hf_model_id='01-ai/Yi-VL-34B')
@register_model(
    ModelType.yi_vl_6b_chat,
    '01ai/Yi-VL-6B',
    LoRATM.llava_llama,
    TemplateType.yi_vl,
    support_flash_attn=True,
    requires=['transformers>=4.34'],
    tags=['multi-modal', 'vision'],
    hf_model_id='01-ai/Yi-VL-6B')
def get_model_tokenizer_yi_vl(model_dir: str,
                              torch_dtype: Dtype,
                              model_kwargs: Dict[str, Any],
                              load_model: bool = True,
                              **kwargs):
    if 'local_repo_path' in kwargs:
        local_repo_path = kwargs['local_repo_path']
    else:
        local_repo_path = git_clone_github('https://github.com/01-ai/Yi')
    sys.path.append(os.path.join(local_repo_path, 'VL'))
    from llava.model import LlavaLlamaForCausalLM, LlavaConfig
    from llava.model.constants import key_info

    model_config = LlavaConfig.from_pretrained(model_dir)
    mm_vision_tower = model_config.mm_vision_tower
    model_config.mm_vision_tower = os.path.join(model_dir, *mm_vision_tower.rsplit('/', maxsplit=2)[-2:])
    model_config.attention_dropout = 0.
    key_info['model_path'] = model_dir
    model, tokenizer = get_model_tokenizer_with_flash_attn(
        model_dir,
        torch_dtype,
        model_kwargs,
        load_model,
        model_config=model_config,
        automodel_class=LlavaLlamaForCausalLM,
        **kwargs)
    if model is not None:
        logger.info('Please ignore the above warning.')
        logger.info('Loading the parameters of vision_tower...')
        model.resize_token_embeddings(len(tokenizer))
        vision_tower = model.get_vision_tower()
        vision_tower.load_model()
        vision_tower.to(device=model.device, dtype=torch_dtype)
        if not hasattr(model.config, 'max_sequence_length'):
            model.config.max_sequence_length = 2048
    return model, tokenizer


def _patch_minicpm_v_device_map(model) -> None:
    if not hasattr(model, 'hf_device_map') or len(model.hf_device_map.values()) == 1:
        return
    if hasattr(model.llm, '__old_forward'):
        # avoid double patching
        return
    device = list(model.hf_device_map.values())[0]
    if hasattr(model, 'get_vision_embedding'):  # minicpm-v-v2-chat
        _old_get_vision_embedding = model.get_vision_embedding

        def _get_vision_embedding(pixel_values):
            if len(pixel_values) == 0:
                return _old_get_vision_embedding(pixel_values)
            output = _old_get_vision_embedding(pixel_values)
            return output.to(device=device)

        model._old_get_vision_embedding = _old_get_vision_embedding
        model.get_vision_embedding = _get_vision_embedding

    if hasattr(model, 'resampler'):  # minicpm-v-v2_5-chat
        __old_resampler_forward = model.resampler.forward

        def _new_resampler_forward(*args, **kwargs) -> Tensor:
            output = __old_resampler_forward(*args, **kwargs)
            return output.to(device=device)

        model.resampler.forward = _new_resampler_forward


@register_model(
    ModelType.minicpm_v_3b_chat,
    'OpenBMB/MiniCPM-V',
    LoRATM.minicpm_v,
    TemplateType.minicpm_v,
    support_flash_attn=True,
    requires=['timm', 'transformers<4.42'],
    tags=['multi-modal', 'vision'],
    hf_model_id='openbmb/MiniCPM-V')
@register_model(
    ModelType.minicpm_v_v2_chat,
    'OpenBMB/MiniCPM-V-2',
    LoRATM.minicpm_v,
    TemplateType.minicpm_v,
    support_flash_attn=True,
    requires=['timm', 'transformers<4.42'],
    tags=['multi-modal', 'vision'],
    hf_model_id='openbmb/MiniCPM-V-2')
def get_model_tokenizer_minicpm_v(model_dir: str,
                                  torch_dtype: Dtype,
                                  model_kwargs: Dict[str, Any],
                                  load_model: bool = True,
                                  **kwargs):
    model, tokenizer = get_model_tokenizer_with_flash_attn(model_dir, torch_dtype, model_kwargs, load_model, **kwargs)
    if load_model:
        model.resampler.to(torch_dtype)  # fix float32
        _patch_minicpm_v_device_map(model)
        func_list = ['generate', 'get_input_embeddings', 'forward']
        _use_submodel_func(model, 'llm', func_list)
    return model, tokenizer


@contextmanager
def ignore_check_imports():
    import transformers.dynamic_module_utils as td

    @wraps(td.check_imports)
    def _check_imports(filename) -> List[str]:
        return td.get_relative_imports(filename)

    td._old_check_imports = td.check_imports
    td.check_imports = _check_imports
    yield
    td.check_imports = td._old_check_imports


@register_model(
    ModelType.minicpm_v_v2_6_chat,
    'OpenBMB/MiniCPM-V-2_6',
    LoRATM.minicpm_v,
    TemplateType.minicpm_v_v2_6,
    support_flash_attn=True,
    support_vllm=True,
    requires=['timm', 'transformers>=4.36'],  # 'decord'
    placeholder_tokens=['<unk>'],
    function_kwargs={'version': 'v2.6'},
    tags=['multi-modal', 'vision', 'video'],
    hf_model_id='openbmb/MiniCPM-V-2_6')
@register_model(
    ModelType.minicpm_v_v2_5_chat,
    'OpenBMB/MiniCPM-Llama3-V-2_5',
    LoRATM.minicpm_v,
    TemplateType.minicpm_v_v2_5,
    support_flash_attn=True,
    support_vllm=True,
    requires=['timm', 'transformers>=4.36'],
    placeholder_tokens=['<unk>'],
    tags=['multi-modal', 'vision'],
    hf_model_id='openbmb/MiniCPM-Llama3-V-2_5')
def get_model_tokenizer_minicpm_v_2_x(model_dir: str,
                                      torch_dtype: Dtype,
                                      model_kwargs: Dict[str, Any],
                                      load_model: bool = True,
                                      **kwargs):
    from transformers import AutoProcessor
    processor = AutoProcessor.from_pretrained(model_dir, trust_remote_code=True)
    version = kwargs.get('version', 'v2.5')
    if load_model and version == 'v2.6':
        with ignore_check_imports():
            model_cls = get_class_from_dynamic_module('modeling_navit_siglip.SiglipVisionTransformer', model_dir)
            model_cls._no_split_modules = []
    model, tokenizer = get_model_tokenizer_minicpm_v(model_dir, torch_dtype, model_kwargs, load_model, **kwargs)
    tokenizer.processor = processor
    if load_model:
        embedding = model.get_input_embeddings()
        embedding.register_forward_hook(_clone_hook)

    return model, tokenizer


def _patch_llava(model):
    if hasattr(model, '__old_generate'):
        return
    generate = model.generate
    model.__old_generate = generate

    @wraps(generate)
    def _new_generate(inputs=None, *args, **kwargs):
        input_ids = kwargs.pop('input_ids', None)
        if inputs is None and input_ids is not None:
            inputs = input_ids
        return generate(inputs, *args, **kwargs)

    model.generate = _new_generate


def get_model_tokenizer_llava_hf(model_dir: str, *args, **kwargs):
    from transformers import AutoProcessor
    processor = AutoProcessor.from_pretrained(model_dir)
    model, tokenizer = get_model_tokenizer_with_flash_attn(model_dir, *args, **kwargs)
    tokenizer.processor = processor
    return model, tokenizer


@register_model(
    ModelType.llava1_5_13b_instruct,
    'swift/llava-1.5-13b-hf',
    LoRATM.llava,
    TemplateType.llava1_5,
    eos_token='</s>',
    support_flash_attn=True,
    support_vllm=True,
    requires=['transformers>=4.36'],
    tags=['multi-modal', 'vision'],
    hf_model_id='llava-hf/llava-1.5-13b-hf')
@register_model(
    ModelType.llava1_5_7b_instruct,
    'swift/llava-1.5-7b-hf',
    LoRATM.llava,
    TemplateType.llava1_5,
    eos_token='</s>',
    support_flash_attn=True,
    support_vllm=True,
    requires=['transformers>=4.36'],
    tags=['multi-modal', 'vision'],
    hf_model_id='llava-hf/llava-1.5-7b-hf')
def get_model_tokenizer_llava_1_5(*args, **kwargs):
    from transformers import LlavaForConditionalGeneration
    kwargs['automodel_class'] = LlavaForConditionalGeneration
    return get_model_tokenizer_llava_hf(*args, **kwargs)


@register_model(
    ModelType.llava_onevision_qwen2_0_5b_ov,
    'AI-ModelScope/llava-onevision-qwen2-0.5b-ov-hf',
    LoRATM.llava,
    TemplateType.llava_onevision_qwen,
    support_flash_attn=True,
    requires=['transformers>=4.45.0.dev0'],
    tags=['multi-modal', 'vision', 'video'],
    ignore_file_pattern=['onnx'],
    placeholder_tokens=['<image>'],
    hf_model_id='llava-hf/llava-onevision-qwen2-0.5b-ov-hf')
@register_model(
    ModelType.llava_onevision_qwen2_7b_ov,
    'AI-ModelScope/llava-onevision-qwen2-7b-ov-hf',
    LoRATM.llava,
    TemplateType.llava_onevision_qwen,
    support_flash_attn=True,
    requires=['transformers>=4.45.0.dev0'],
    tags=['multi-modal', 'vision', 'video'],
    placeholder_tokens=['<image>'],
    hf_model_id='llava-hf/llava-onevision-qwen2-7b-ov-hf')
@register_model(
    ModelType.llava_onevision_qwen2_72b_ov,
    'AI-ModelScope/llava-onevision-qwen2-72b-ov-hf',
    LoRATM.llava,
    TemplateType.llava_onevision_qwen,
    support_flash_attn=True,
    requires=['transformers>=4.45.0.dev0'],
    tags=['multi-modal', 'vision', 'video'],
    placeholder_tokens=['<image>'],
    hf_model_id='llava-hf/llava-onevision-qwen2-72b-ov-hf')
def get_model_tokenizer_llava_onevision(*args, **kwargs):
    from transformers import LlavaOnevisionForConditionalGeneration
    kwargs['automodel_class'] = LlavaOnevisionForConditionalGeneration
    return get_model_tokenizer_llava_hf(*args, **kwargs)


@register_model(
    ModelType.llava_next_72b_hf,
    'AI-ModelScope/llava-next-72b-hf',
    LoRATM.llava,
    TemplateType.llava_qwen_hf,
    support_flash_attn=True,
    support_vllm=True,
    requires=['transformers>=4.39'],
    tags=['multi-modal', 'vision'],
    hf_model_id='llava-hf/llava-next-72b-hf')
@register_model(
    ModelType.llava_next_110b_hf,
    'AI-ModelScope/llava-next-110b-hf',
    LoRATM.llava,
    TemplateType.llava_qwen_hf,
    support_flash_attn=True,
    support_vllm=True,
    requires=['transformers>=4.39'],
    tags=['multi-modal', 'vision'],
    hf_model_id='llava-hf/llava-next-110b-hf')
@register_model(
    ModelType.llama3_llava_next_8b_hf,
    'swift/llama3-llava-next-8b-hf',
    LoRATM.llava,
    TemplateType.llama3_llava_next_hf,
    support_flash_attn=True,
    support_vllm=True,
    requires=['transformers>=4.39'],
    tags=['multi-modal', 'vision'],
    hf_model_id='llava-hf/llama3-llava-next-8b-hf')
@register_model(
    ModelType.llava1_6_vicuna_7b_instruct,
    'swift/llava-v1.6-vicuna-7b-hf',
    LoRATM.llava,
    TemplateType.llava_vicuna,
    support_flash_attn=True,
    support_vllm=True,
    requires=['transformers>=4.39'],
    tags=['multi-modal', 'vision'],
    hf_model_id='llava-hf/llava-v1.6-vicuna-7b-hf')
@register_model(
    ModelType.llava1_6_vicuna_13b_instruct,
    'swift/llava-v1.6-vicuna-13b-hf',
    LoRATM.llava,
    TemplateType.llava_vicuna,
    support_flash_attn=True,
    support_vllm=True,
    requires=['transformers>=4.39'],
    tags=['multi-modal', 'vision'],
    hf_model_id='llava-hf/llava-v1.6-vicuna-13b-hf')
@register_model(
    ModelType.llava1_6_mistral_7b_instruct,
    'swift/llava-v1.6-mistral-7b-hf',
    LoRATM.llava,
    TemplateType.llava_mistral,
    support_flash_attn=True,
    support_vllm=True,
    requires=['transformers>=4.39'],
    tags=['multi-modal', 'vision'],
    hf_model_id='llava-hf/llava-v1.6-mistral-7b-hf')
@register_model(
    ModelType.llava1_6_llama3_1_8b_instruct_my,
    '/mnt/nas1/.cache/modelscope/hub/swift/llava-v1___6-llama-3.1-my',
    LoRATM.llava,
    TemplateType.llava_next_llama3,
    support_flash_attn=True,
    support_vllm=True,
    support_lmdeploy=True,
    vllm_config={
        'image_input_type': 'pixel_values',
        'image_token_id': 32000,
        'image_input_shape': '1,3,672,672',
        'image_feature_size': 2928,
    },
    requires=['transformers>=4.41'],
    tags=['multi-modal', 'vision'])
def get_model_tokenizer_llava_next(*args, **kwargs):
    from transformers import LlavaNextForConditionalGeneration
    kwargs['automodel_class'] = LlavaNextForConditionalGeneration
    return get_model_tokenizer_llava_hf(*args, **kwargs)


@register_model(
    ModelType.llava1_6_yi_34b_instruct,
    'swift/llava-v1.6-34b-hf',
    LoRATM.llava,
    TemplateType.llava_yi,
    support_flash_attn=True,
    support_vllm=True,
    eos_token='<|im_end|>',
    requires=['transformers>=4.39'],
    tags=['multi-modal', 'vision'],
    hf_model_id='llava-hf/llava-v1.6-34b-hf')
def get_model_tokenizer_llava_next_yi(*args, **kwargs):
    model, tokenizer = get_model_tokenizer_llava_next(*args, **kwargs)
    if model is not None:
        model.config.image_token_index = 64003
    return model, tokenizer


@register_model(
    ModelType.llava_next_video_7b_dpo_instruct,
    'swift/LLaVA-NeXT-Video-7B-DPO-hf',
    LoRATM.llava_next_video,
    TemplateType.llava_next_video,
    support_flash_attn=True,
    requires=['transformers>=4.42', 'av'],
    tags=['multi-modal', 'video'],
    hf_model_id='llava-hf/LLaVA-NeXT-Video-7B-DPO-hf')
@register_model(
    ModelType.llava_next_video_7b_32k_instruct,
    'swift/LLaVA-NeXT-Video-7B-32K-hf',
    LoRATM.llava_next_video,
    TemplateType.llava_next_video,
    support_flash_attn=True,
    requires=['transformers>=4.42', 'av'],
    tags=['multi-modal', 'video'],
    hf_model_id='llava-hf/LLaVA-NeXT-Video-7B-32K-hf')
@register_model(
    ModelType.llava_next_video_7b_instruct,
    'swift/LLaVA-NeXT-Video-7B-hf',
    LoRATM.llava_next_video,
    TemplateType.llava_next_video,
    support_flash_attn=True,
    requires=['transformers>=4.42', 'av'],
    tags=['multi-modal', 'video'],
    hf_model_id='llava-hf/LLaVA-NeXT-Video-7B-hf')
def get_model_tokenizer_llava_next_video(*args, **kwargs):
    from transformers import LlavaNextVideoForConditionalGeneration
    kwargs['automodel_class'] = LlavaNextVideoForConditionalGeneration
    return get_model_tokenizer_llava_hf(*args, **kwargs)


@register_model(
    ModelType.llava_next_video_34b_instruct,
    'swift/LLaVA-NeXT-Video-34B-hf',
    LoRATM.llava_next_video,
    TemplateType.llava_next_video_yi,
    support_flash_attn=True,
    requires=['transformers>=4.42', 'av'],
    tags=['multi-modal', 'video'],
    hf_model_id='llava-hf/LLaVA-NeXT-Video-34B-hf')
def get_model_tokenizer_llava_next_video_yi(*args, **kwargs):
    model, tokenizer = get_model_tokenizer_llava_next_video(*args, **kwargs)
    if model is not None:
        model.config.video_token_index = 64003
        model.config.image_token_index = 64004
    return model, tokenizer


@register_model(
    ModelType.llama3_llava_next_8b,
    'AI-Modelscope/llama3-llava-next-8b',
    LoRATM.llava_llama,
    TemplateType.llama3_llava_next,
    support_flash_attn=True,
    tags=['multi-modal', 'vision'],
    function_kwargs={'llm_model_type': 'next_llama'},
    hf_model_id='lmms-lab/llama3-llava-next-8b')
@register_model(
    ModelType.llava_next_72b,
    'AI-Modelscope/llava-next-72b',
    LoRATM.llava,
    TemplateType.llava_qwen,
    support_flash_attn=True,
    tags=['multi-modal', 'vision'],
    function_kwargs={'llm_model_type': 'next_qwen'},
    hf_model_id='lmms-lab/llava-next-72b')
@register_model(
    ModelType.llava_next_110b,
    'AI-Modelscope/llava-next-110b',
    LoRATM.llava,
    TemplateType.llava_qwen,
    support_flash_attn=True,
    tags=['multi-modal', 'vision'],
    function_kwargs={'llm_model_type': 'next_qwen'},
    hf_model_id='lmms-lab/llava-next-110b')
def get_model_tokenizer_llava(model_dir: str,
                              torch_dtype: Dtype,
                              model_kwargs: Dict[str, Any],
                              load_model: bool = True,
                              **kwargs):
    llm_model_type = kwargs.pop('llm_model_type')
    if 'local_repo_path' in kwargs:
        local_repo_path = kwargs['local_repo_path']
    elif 'next' in llm_model_type:
        repo_path = 'https://github.com/LLaVA-VL/LLaVA-NeXT'
        local_repo_path = git_clone_github(repo_path)
    else:
        repo_path = 'https://github.com/haotian-liu/LLaVA'
        local_repo_path = git_clone_github(repo_path)
    sys.path.append(os.path.join(local_repo_path))

    if llm_model_type == 'mistral':
        from llava.model import LlavaMistralForCausalLM, LlavaMistralConfig
        model_config = LlavaMistralConfig.from_pretrained(model_dir)
        automodel_class = LlavaMistralForCausalLM
    elif 'llama' in llm_model_type:  # llama
        from llava.model import LlavaLlamaForCausalLM, LlavaConfig
        if not hasattr(LlavaLlamaForCausalLM, '__old_forward'):  # Avoid double patching
            forward = LlavaLlamaForCausalLM.forward
            LlavaLlamaForCausalLM.__old_forward = forward

            @wraps(forward)
            def _new_forward(*args, **kwargs):
                kwargs.pop('cache_position', None)
                return forward(*args, **kwargs)

            LlavaLlamaForCausalLM.forward = _new_forward
        model_config = LlavaConfig.from_pretrained(model_dir)
        automodel_class = LlavaLlamaForCausalLM
    else:  # qwen
        from llava.model import LlavaQwenForCausalLM
        automodel_class = LlavaQwenForCausalLM
        model_config = AutoConfig.from_pretrained(model_dir)

    model_config.mm_vision_tower = snapshot_download('AI-ModelScope/clip-vit-large-patch14-336')
    model, tokenizer = get_model_tokenizer_with_flash_attn(
        model_dir,
        torch_dtype,
        model_kwargs,
        load_model,
        model_config=model_config,
        automodel_class=automodel_class,
        **kwargs)

    if model is not None:
        model.resize_token_embeddings(len(tokenizer))
        vision_tower = model.get_vision_tower()
        device_map = str(model_kwargs.get('device_map', str(model.device)))
        if not vision_tower.is_loaded:
            vision_tower.load_model(device_map=device_map)
        if not hasattr(model.config, 'max_sequence_length'):
            model.config.max_sequence_length = 2048
        _patch_llava(model)
    return model, tokenizer


@register_model(
    ModelType.idefics3_8b_llama3,
    'AI-ModelScope/Idefics3-8B-Llama3',
    LoRATM.idefics3,
    TemplateType.idefics3,
    support_flash_attn=True,
    placeholder_tokens=['<image>'],
    requires=['transformers>=4.45.0.dev0'],
    tags=['multi-modal', 'vision'],
    hf_model_id='HuggingFaceM4/Idefics3-8B-Llama3')
def get_model_tokenizer_idefics(model_dir: str, *args, **kwargs):
    from transformers import AutoProcessor, AutoModelForVision2Seq
    processor = AutoProcessor.from_pretrained(model_dir)
    kwargs['automodel_class'] = AutoModelForVision2Seq
    model, tokenizer = get_model_tokenizer_with_flash_attn(model_dir, *args, **kwargs)
    tokenizer.processor = processor
    return model, tokenizer


@register_model(
    ModelType.mplug_owl2_chat,
    'iic/mPLUG-Owl2',
    LoRATM.mplug_owl2,
    TemplateType.mplug_owl2,
    requires=['transformers<4.35', 'icecream'],
    eos_token='</s>',
    function_kwargs={'get_model_tokenizer_function': get_model_tokenizer_with_flash_attn},
    support_flash_attn=True,
    tags=['multi-modal', 'vision'],
    hf_model_id='MAGAer13/mplug-owl2-llama2-7b')
@register_model(
    ModelType.mplug_owl2_1_chat,
    'iic/mPLUG-Owl2.1',
    LoRATM.mplug_owl2_1,
    TemplateType.mplug_owl2,
    requires=['transformers<4.35', 'icecream'],
    eos_token='<|endoftext|>',
    function_kwargs={
        'vocab_size': 151851,
        'get_model_tokenizer_function': get_model_tokenizer_qwen
    },
    support_flash_attn=True,
    tags=['multi-modal', 'vision'],
    hf_model_id='Mizukiluke/mplug_owl_2_1')
def get_model_tokenizer_mplug_owl2(model_dir: str,
                                   torch_dtype: Dtype,
                                   model_kwargs: Dict[str, Any],
                                   load_model: bool = True,
                                   **kwargs):
    if 'local_repo_path' in kwargs:
        local_repo_path = kwargs['local_repo_path']
    else:
        local_repo_path = git_clone_github('https://github.com/X-PLUG/mPLUG-Owl')
    local_repo_path = os.path.join(local_repo_path, 'mPLUG-Owl2')
    sys.path.append(os.path.join(local_repo_path))

    # register
    # https://github.com/X-PLUG/mPLUG-Owl/blob/main/mPLUG-Owl2/mplug_owl2/model/modeling_mplug_owl2.py#L447
    from mplug_owl2 import MPLUGOwl2LlamaForCausalLM
    from transformers.models.clip.image_processing_clip import CLIPImageProcessor
    model_config = AutoConfig.from_pretrained(model_dir, trust_remote_code=True)
    vocab_size = kwargs.pop('vocab_size', None)
    if vocab_size is not None:
        model_config.vocab_size = vocab_size
    get_model_tokenizer_function = kwargs.pop('get_model_tokenizer_function')
    model, tokenizer = get_model_tokenizer_function(
        model_dir, torch_dtype, model_kwargs, load_model, model_config=model_config, **kwargs)
    logger.info('Please ignore the unimported warning.')
    processor = CLIPImageProcessor.from_pretrained(model_dir)
    tokenizer.processor = processor
    return model, tokenizer


def fix_transformers_upgrade(module: PreTrainedModel) -> None:
    # from 4.35, transformers changes its arguments of _set_gradient_checkpointing
    if version.parse(transformers.__version__) >= version.parse('4.35'):
        if isinstance(module, PreTrainedModel) and hasattr(module, '_set_gradient_checkpointing') \
                and 'value' in inspect.signature(module._set_gradient_checkpointing).parameters.keys():
            module._set_gradient_checkpointing = MethodType(PreTrainedModel._set_gradient_checkpointing, module)


def fix_gradient_checkpointing_warning(is_moe: bool = False) -> None:
    torch_version = version.parse(torch.__version__)
    if torch_version < version.parse('2'):
        return
    elif torch_version < version.parse('2.1'):
        # fix https://github.com/Dao-AILab/flash-attention/issues/341
        _use_reentrant = True
    else:
        _use_reentrant = is_moe
    _old_checkpoint = torch.utils.checkpoint.checkpoint
    if not hasattr(torch.utils.checkpoint, '_old_checkpoint'):  # avoid double patching

        torch.utils.checkpoint._old_checkpoint = _old_checkpoint
        torch.utils.checkpoint.checkpoint = update_wrapper(
            lambda *args, use_reentrant=_use_reentrant, **kwargs: _old_checkpoint(
                *args, use_reentrant=use_reentrant, **kwargs),
            _old_checkpoint)
    try:
        import transformers.modeling_utils
        if hasattr(transformers.modeling_utils, 'checkpoint'):
            transformers.modeling_utils.checkpoint = (lambda *args, use_reentrant=_use_reentrant, **kwargs:
                                                      _old_checkpoint(*args, use_reentrant=use_reentrant, **kwargs))
    except ImportError:
        pass


def safe_snapshot_download(model_type: str,
                           model_id_or_path: Optional[str] = None,
                           revision: Optional[str] = None,
                           download_model: bool = True,
                           **kwargs) -> str:
    # Perform snapshot_download (ms or hf) based on model_type and model_id_or_path.
    model_info = MODEL_MAPPING[model_type]
    use_hf = strtobool(os.environ.get('USE_HF', 'False'))
    if model_id_or_path is None:
        model_dir = kwargs.pop('model_dir', None)  # compat with swift<1.7
        if model_dir is not None:
            model_id_or_path = model_dir
        else:
            model_id_or_path = model_info['hf_model_id' if use_hf else 'model_id_or_path']

    with safe_ddp_context():
        if model_id_or_path is not None and not os.path.exists(model_id_or_path):
            if model_id_or_path.startswith('/'):
                raise ValueError(f"path: '{model_id_or_path}' not found")
            ignore_file_pattern = model_info['ignore_file_pattern']
            if download_model is False:
                if ignore_file_pattern is None:
                    ignore_file_pattern = []
                if use_hf:
                    ignore_file_pattern += ['*.bin', '*.safetensors']
                else:
                    ignore_file_pattern += [r'.+\.bin$', r'.+\.safetensors$']
            if use_hf:
                if revision is None or revision == 'master':
                    revision = 'main'
                logger.info(f'Downloading the model from HuggingFace Hub, model_id: {model_id_or_path}')
                use_hf_transfer = strtobool(os.environ.get('USE_HF_TRANSFER', 'False'))
                if use_hf_transfer:
                    import huggingface_hub._snapshot_download as hf_s
                    hf_s.HF_HUB_ENABLE_HF_TRANSFER = True
                from huggingface_hub import snapshot_download as hf_snapshot_download
                model_dir = hf_snapshot_download(
                    model_id_or_path, repo_type='model', revision=revision, ignore_patterns=ignore_file_pattern)
            else:
                if revision is None:
                    revision = model_info['revision']
                logger.info(f'Downloading the model from ModelScope Hub, model_id: {model_id_or_path}')
                model_dir = snapshot_download(model_id_or_path, revision, ignore_file_pattern=ignore_file_pattern)
        else:
            model_dir = model_id_or_path
        logger.info(f'Loading the model using model_dir: {model_dir}')

    model_dir = os.path.expanduser(model_dir)
    assert os.path.isdir(model_dir), f'model_dir: {model_dir}'
    return model_dir


def get_torch_dtype(model_dir: str) -> Dtype:
    model_config = PretrainedConfig.get_config_dict(model_dir)[0]
    torch_dtype = model_config.get('torch_dtype', None)
    if isinstance(torch_dtype, str):
        torch_dtype = eval(f'torch.{torch_dtype}')
    if torch_dtype in {torch.float32, None}:
        torch_dtype = torch.float16
    return torch_dtype


def get_model_tokenizer(model_type: str,
                        torch_dtype: Optional[Dtype] = None,
                        model_kwargs: Optional[Dict[str, Any]] = None,
                        load_model: bool = True,
                        *,
                        model_id_or_path: Optional[str] = None,
                        revision: Optional[str] = None,
                        quant_method: Literal['gptq', 'awq', 'aqlm', None] = None,
                        **kwargs) -> Tuple[Optional[PreTrainedModel], PreTrainedTokenizerBase]:
    """
    torch_dtype: If you use None, it will retrieve the torch_dtype from the config.json file.
        However, if torch.float32 is retrieved, torch.float16 will be used.
    """
    model_dir = kwargs.pop('model_dir', None)  # compat with swift<1.7
    download_model = kwargs.pop('download_model', load_model)
    model_dir = safe_snapshot_download(
        model_type, model_id_or_path, revision=revision, download_model=download_model, model_dir=model_dir)

    model_info = MODEL_MAPPING[model_type]
    requires = model_info['requires']
    for require in requires:
        require_version(require)
    get_function = model_info['get_function']
    if model_kwargs is None:
        model_kwargs = {}

    if load_model:
        if 'device_map' not in model_kwargs and not use_torchacc():
            model_kwargs['device_map'] = 'auto'
        for k in ['gptq', 'awq', 'aqlm']:
            if quant_method == k:
                kwargs[f'is_{k}'] = True
                break
        if model_info.get('torch_dtype') is not None:
            model_torch_dtype = model_info['torch_dtype']
            if torch_dtype is None:
                torch_dtype = model_torch_dtype
                logger.info(f'Setting torch_dtype: {torch_dtype}')
            else:
                assert torch_dtype == model_torch_dtype, f'please use `{model_torch_dtype}`'
        else:
            if torch_dtype is None:
                torch_dtype = get_torch_dtype(model_dir)
                logger.info(f'Setting torch_dtype: {torch_dtype}')
                quantization_config = model_kwargs.get('quantization_config')
                if (isinstance(quantization_config, BitsAndBytesConfig)
                        and quantization_config.bnb_4bit_compute_dtype is None):
                    quantization_config.bnb_4bit_compute_dtype = torch_dtype
                    logger.info(f'Setting quantization_config.bnb_4bit_compute_dtype: {torch_dtype}')

    kwargs['eos_token'] = model_info['eos_token']
    pad_token = model_info.get('pad_token')
    if pad_token is not None:
        kwargs['pad_token'] = pad_token
    placeholder_tokens = model_info.get('placeholder_tokens')
    if placeholder_tokens is not None:
        kwargs['placeholder_tokens'] = placeholder_tokens
    if 'is_training' not in kwargs:
        kwargs['is_training'] = False
    model, tokenizer = get_function(model_dir, torch_dtype, model_kwargs, load_model, **kwargs)
    is_multimodal = 'multi-modal' in model_info.get('tags', [])
    if model is not None:
        model.max_model_len = get_max_model_len(model.config)
        logger.info(f'model.max_model_len: {model.max_model_len}')
        model.model_type = model_type
        model.model_dir = model_dir
        model.is_multimodal = is_multimodal
        fix_transformers_upgrade(model)

    is_moe = '-moe' in model_type or 'moe' in model_info.get('tags', [])
    fix_gradient_checkpointing_warning(is_moe)
    tokenizer.model_type = model_type
    tokenizer.model_dir = model_dir
    tokenizer.is_multimodal = is_multimodal
    assert tokenizer.eos_token is not None, 'tokenizer.eos_token has not been set.'
    if tokenizer.pad_token is None:
        tokenizer.pad_token = tokenizer.eos_token
    if model is not None and model_dir is not None:
        generation_config_path = os.path.join(model_dir, 'generation_config.json')
        generation_config = getattr(model, 'generation_config', None)
        if os.path.isfile(generation_config_path) and generation_config is None:
            model.generation_config = GenerationConfig.from_pretrained(model_dir)
        generation_config = getattr(model, 'generation_config', None)
        # fix llama2 bug
        if (generation_config is not None and 0 < generation_config.temperature < 1
                and generation_config.do_sample is False):
            model.generation_config.do_sample = True
            logger.warning('Setting model.generation_config.do_sample: True')
    return model, tokenizer


def get_additional_saved_files(model_type: str) -> List[str]:
    files_mapping = {
        'qwen-vl': ['SimSun.ttf'],
        'qwen-audio': ['mel_filters.npz'],
        'yi-vl': ['vit'],
        'minicpm-v-v2_6-chat': ['modeling_navit_siglip.py']
    }
    for key, files_list in files_mapping.items():
        if key in model_type:
            return files_list
    return []


def get_default_template_type(model_type: str) -> Optional[str]:
    return MODEL_MAPPING[model_type].get('template')


def get_default_lora_target_modules(model_type: str) -> Union[List[str], str, None]:
    res = MODEL_MAPPING[model_type].get('lora_target_modules')
    if isinstance(res, str):
        res = get_regex_for_mm_default_lora(res)
    return res<|MERGE_RESOLUTION|>--- conflicted
+++ resolved
@@ -340,15 +340,12 @@
     internvl2_26b = 'internvl2-26b'
     internvl2_40b = 'internvl2-40b'
     internvl2_llama3_76b = 'internvl2-llama3-76b'
-<<<<<<< HEAD
     internvideo2_chat_8b = 'internvideo2-chat-8b'
-=======
     internvl2_2b_awq = 'internvl2-2b-awq'
     internvl2_8b_awq = 'internvl2-8b-awq'
     internvl2_26b_awq = 'internvl2-26b-awq'
     internvl2_40b_awq = 'internvl2-40b-awq'
     internvl2_llama3_76b_awq = 'internvl2-llama3-76b-awq'
->>>>>>> 65237582
     # deepseek
     deepseek_7b = 'deepseek-7b'
     deepseek_7b_chat = 'deepseek-7b-chat'
@@ -568,16 +565,6 @@
     llava_llama = 'llava_llama'
     llava = 'llava'
     internlm_xcomposer = ['attention.wqkv', 'attention.wo', 'feed_forward.w1', 'feed_forward.w2', 'feed_forward.w3']
-<<<<<<< HEAD
-    internvl = f'{get_regex_for_mm_default_lora("internvl")}'
-    internvideo = f'{get_regex_for_mm_default_lora("internvideo")}'
-    deepseek_vl = f'{get_regex_for_mm_default_lora("deepseek_vl")}'
-    minicpm_v = f'{get_regex_for_mm_default_lora("minicpm_v")}'
-    phi3v = f'{get_regex_for_mm_default_lora("phi3v")}'
-    cogvlm = f'{get_regex_for_mm_default_lora("cogvlm")}'
-    florence = f'{get_regex_for_mm_default_lora("florence")}'
-    idefics3 = f'{get_regex_for_mm_default_lora("idefics3")}'
-=======
     internvl = 'internvl'
     deepseek_vl = 'deepseek_vl'
     minicpm_v = 'minicpm_v'
@@ -585,7 +572,6 @@
     cogvlm = 'cogvlm'
     florence = 'florence'
     idefics3 = 'idefics3'
->>>>>>> 65237582
     # default lora target modules for nlp llms.
     baichuan = ['W_pack']
     chatglm = ['query_key_value']

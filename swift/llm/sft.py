# Copyright (c) Alibaba, Inc. and its affiliates.
import os
from functools import partial
from typing import Any, Dict, Optional, Tuple

import json
import torch
import transformers
from datasets import Dataset as HfDataset
from modelscope import BitsAndBytesConfig, GenerationConfig
from packaging import version
from transformers import IntervalStrategy
from transformers.integrations import is_deepspeed_zero3_enabled
from transformers.utils import is_torch_npu_available, strtobool

from swift.torchacc_utils import patch_acc_model
from swift.trainers import TrainerFactory
from swift.trainers.utils import can_return_loss, find_labels
from swift.utils import (append_to_jsonl, check_json_format, compute_acc_metrics, compute_nlg_metrics, get_logger,
                         get_main, get_model_info, is_ddp_plus_mp, is_dist, is_master, plot_images,
                         preprocess_logits_for_metrics, seed_everything, show_layers, use_torchacc)
from .accelerator import ta_accelerate
from .tuner import prepare_model
from .utils import (TEMPLATE_MAPPING, LazyLLMDataset, PtArguments, RLHFArguments, SftArguments, Template, dataset_map,
                    dynamic_vit_gradient_checkpointing, get_dataset, get_model_tokenizer, get_template, get_time_info,
                    print_example, set_generation_config, sort_by_max_length, stat_dataset)

logger = get_logger()


def _get_train_val_dataset(args: SftArguments) -> Tuple[HfDataset, Optional[HfDataset]]:
    # Loading Dataset
    train_dataset, val_dataset = get_dataset(
        args.dataset,
        args.dataset_test_ratio,
        args.dataset_seed,
        check_dataset_strategy=args.check_dataset_strategy,
        model_name=args.model_name,
        model_author=args.model_author,
        streaming=args.streaming,
        streaming_val_size=args.streaming_val_size,
        streaming_buffer_size=args.streaming_buffer_size)
    if len(args.val_dataset) > 0:
        # Loading val dataset
        _, val_dataset = get_dataset(
            args.val_dataset,
            1.0,
            args.dataset_seed,
            check_dataset_strategy=args.check_dataset_strategy,
            model_name=args.model_name,
            model_author=args.model_author,
            streaming=args.streaming,
            streaming_val_size=args.streaming_val_size,
            streaming_buffer_size=args.streaming_buffer_size)

    train_dataset, val_dataset = args._handle_dataset_compat(train_dataset, val_dataset)
    # The random shuffling of the training set occurs in the dataloader of the trainer.
    logger.info(f'train_dataset: {train_dataset}')
    logger.info(f'val_dataset: {val_dataset}')
    return train_dataset, val_dataset


def llm_sft_megatron(args: SftArguments) -> Dict[str, Any]:
    assert os.path.exists(args.resume_from_checkpoint), (
        f'Please run `CUDA_VISIBLE_DEVICES=0 swift export --model_type {args.model_type} --tp {args.tp} --pp {args.pp} '
        f'--megatron_output_dir {args.resume_from_checkpoint} --to_megatron true` '
        'to convert the weights to Megatron format.')
    from swift.llm.megatron import (MegatronArguments, patch_megatron, get_megatron_model_convert, forward_step,
                                    train_valid_test_datasets_provider as _train_valid_test_datasets_provider)
    from megatron.core.enums import ModelType
    from megatron.training import pretrain
    _, tokenizer = get_model_tokenizer(
        args.model_type, model_id_or_path=args.model_id_or_path, revision=args.model_revision, load_model=False)

    # Loading Dataset
    template: Template = get_template(args.template_type, tokenizer, args.system, args.max_length,
                                      args.truncation_strategy)

    train_dataset, val_dataset = _get_train_val_dataset(args)
    td0, tkwargs0 = template.encode(train_dataset[0])
    print_example(td0, tokenizer, tkwargs0)
    train_dataset = LazyLLMDataset(train_dataset, template.encode)
    if val_dataset is not None:
        val_dataset = LazyLLMDataset(val_dataset, template.encode)

    res = MegatronArguments.load_megatron_config(tokenizer.model_dir)
    res.update(MegatronArguments.from_sft_args(args, train_dataset, val_dataset))
    megatron_args = MegatronArguments(**res)
    extra_args = megatron_args.parse_to_megatron()

    model_provider, _ = get_megatron_model_convert(args.model_type)
    train_valid_test_datasets_provider = partial(
        _train_valid_test_datasets_provider, train_dataset=train_dataset, val_dataset=val_dataset, template=template)
    train_valid_test_datasets_provider.is_distributed = True
    patch_megatron(tokenizer)
    pretrain(
        train_valid_test_datasets_provider,
        model_provider,
        ModelType.encoder_or_decoder,
        forward_step,
        args_defaults=extra_args)
    logger.info(f'output_dir: {args.output_dir}')
    if is_master():
        fpath = os.path.join(args.output_dir, 'sft_args.json')
        logger.info(f'The {args.__class__.__name__} will be saved in: {fpath}')
        with open(fpath, 'w', encoding='utf-8') as f:
            json.dump(check_json_format(args.__dict__), f, ensure_ascii=False, indent=2)
    logging_path = os.path.join(args.output_dir, 'logging.jsonl')
    logger.info(f'The logging file will be saved in: {logging_path}')
    # Visualization
    if is_master():
        images_dir = os.path.join(args.output_dir, 'images')
        logger.info(f'images_dir: {images_dir}')
        plot_images(images_dir, args.logging_dir, ['train/loss'], 0.9)
    return {}


def prepare_model_template_train(args, msg: Optional[Dict[str, Any]] = None):

    if args.gpu_memory_fraction is not None:
        for device_id in range(torch.cuda.device_count()):
            torch.cuda.set_per_process_memory_fraction(max(min(args.gpu_memory_fraction, 1.0), 0.01), device=device_id)

    if is_torch_npu_available():
        print(f'device_count: {torch.npu.device_count()}')
    else:
        print(f'device_count: {torch.cuda.device_count()}')
    print(f'rank: {args.rank}, local_rank: {args.local_rank}, '
          f'world_size: {args.world_size}, local_world_size: {args.local_world_size}')

    # Loading Model and Tokenizer
    if is_deepspeed_zero3_enabled() or os.environ.get('ACCELERATE_USE_FSDP', 'False') == 'true':
        model_kwargs = {'device_map': None}
    elif is_torch_npu_available():
        model_kwargs = {'device_map': args.local_rank if args.local_rank >= 0 else 0}
    elif args.device_map_config is not None:
        model_kwargs = {'device_map': args.device_map_config}
    else:
        model_kwargs = {'low_cpu_mem_usage': True}
        if is_dist() and not is_ddp_plus_mp():
            model_kwargs['device_map'] = {'': args.local_rank}
        elif torch.cuda.device_count() == 1:
            model_kwargs['device_map'] = 'cuda:0'
        elif not use_torchacc():
            model_kwargs['device_map'] = 'auto'

    if args.device_max_memory:
        n_gpu = torch.cuda.device_count()
        assert len(args.device_max_memory) == n_gpu // args.local_world_size
        model_kwargs['max_memory'] = {
            i: mem
            for i, mem in zip(range(max(args.local_rank, 0), n_gpu, args.local_world_size), args.device_max_memory)
        }

    # quantization
    if args.quant_method == 'hqq':
        from transformers import HqqConfig
        if args.hqq_dynamic_config_path is not None:
            cwd = os.getcwd()
            config_path = args.hqq_dynamic_config_path if os.path.isabs(args.hqq_dynamic_config_path) else os.path.join(
                cwd, args.hqq_dynamic_config_path)
            with open(config_path, 'r') as json_file:
                quantization_config = HqqConfig(dynamic_config=json.load(json_file))
        else:
            if args.quantization_bit == 0:
                logger.info("You haven't set the quantization_bit parameter; set it to 8.")
                args.quantization_bit = 8
            quantization_config = HqqConfig(nbits=args.quantization_bit, axis=args.hqq_axis)
        logger.info(f'quantization_config: {quantization_config.__dict__}')
        model_kwargs['quantization_config'] = quantization_config
    elif args.quant_method == 'eetq':
        from transformers import EetqConfig
        quantization_config = EetqConfig('int8')
        logger.info(f'quantization_config: {quantization_config.__dict__}')
        model_kwargs['quantization_config'] = quantization_config
    elif args.load_in_8bit or args.load_in_4bit:  # bnb
        quantization_config = BitsAndBytesConfig(
            args.load_in_8bit,
            args.load_in_4bit,
            bnb_4bit_compute_dtype=args.bnb_4bit_compute_dtype,
            bnb_4bit_quant_type=args.bnb_4bit_quant_type,
            bnb_4bit_use_double_quant=args.bnb_4bit_use_double_quant)
        logger.info(f'quantization_config: {quantization_config.__dict__}')
        model_kwargs['quantization_config'] = quantization_config

    kwargs = {
        'max_length': args.max_length,
        'use_unsloth': args.tuner_backend == 'unsloth',
        'load_in_4bit': args.quantization_bit == 4
    }
    if args.use_flash_attn is not None:
        kwargs['use_flash_attn'] = args.use_flash_attn
    if args.local_repo_path:
        kwargs['local_repo_path'] = args.local_repo_path

    if args.rope_scaling:
        kwargs['rope_scaling'] = args.rope_scaling

    model, tokenizer = get_model_tokenizer(
        args.model_type,
        args.torch_dtype,
        model_kwargs,
        model_id_or_path=args.model_id_or_path,
        revision=args.model_revision,
        quant_method=args.quant_method,
        is_training=True,
        **kwargs)

    if hasattr(model, 'hf_device_map'):
        logger.info(f'model.hf_device_map: {model.hf_device_map}')
    for k in ['gptq', 'awq', 'aqlm']:
        if getattr(model, f'is_{k}', None):
            args.quant_method = k
            logger.info(f'Setting args.quant_method: {args.quant_method}')
            break
    logger.info(f'model_config: {model.config}')

    generation_config = GenerationConfig(
        max_new_tokens=args.max_new_tokens,
        temperature=args.temperature,
        top_k=args.top_k,
        top_p=args.top_p,
        do_sample=args.do_sample,
        repetition_penalty=args.repetition_penalty,
        num_beams=args.num_beams,
        pad_token_id=tokenizer.pad_token_id,
        eos_token_id=tokenizer.eos_token_id)
    set_generation_config(model, generation_config)
    logger.info(f'model.generation_config: {model.generation_config}')
    args.training_args.generation_config = model.generation_config

    if use_torchacc():
        import torchacc as ta
        # Get `label` and `return_loss` before 'ta_accelerate' because it will
        # wrapper the model and make these properties wrong.
        label_names = find_labels(model)
        return_loss = can_return_loss(model)
        model = patch_acc_model(model, args)
        model.label_names = label_names
        model.return_loss = return_loss

    if args.is_multimodal and args.gradient_checkpointing and args.vit_use_gc:
        dynamic_vit_gradient_checkpointing(model, args.model_type)
    # Preparing LoRA
    model, callbacks = prepare_model(model, args)

    show_layers(model)
    logger.info(model)
    model_info = get_model_info(model)
    logger.info(model_info)
    if isinstance(msg, dict):
        msg['model_info'] = model_info

    if args.gradient_checkpointing:
        model.config.use_cache = False  # fix transformers==4.36
        logger.info('Setting model.config.use_cache: False')
        model.enable_input_require_grads()

    if use_torchacc():
        model.config.use_cache = False
        logger.info('Setting model.config.use_cache: False')
        model = ta_accelerate(
            model,
            args.fsdp_num,
            args.model_layer_cls_name,
            args.bf16,
            args.fp16,
            gradient_checkpointing=True,
            fsdp_flatten_parameters=(args.sft_type == 'full'))

    template_kwargs = {}
    template_kwargs['use_loss_scale'] = args.use_loss_scale
    if args.loss_scale_config_path is not None:
        cwd = os.getcwd()
        config_path = args.loss_scale_config_path if os.path.isabs(args.loss_scale_config_path) else os.path.join(
            cwd, args.loss_scale_config_path)
        with open(config_path, 'r') as json_file:
            template_kwargs['loss_scale_map'] = json.load(json_file)
    template_kwargs['tools_prompt'] = args.tools_prompt
    if args.sequence_parallel_size and args.sequence_parallel_size > 1:
        template_kwargs['sequence_parallel_size'] = args.sequence_parallel_size
    template_kwargs['rescale_image'] = args.rescale_image
    template: Template = get_template(
        args.template_type,
        tokenizer,
        args.system,
        args.max_length,
        args.truncation_strategy,
        model=model,
        **template_kwargs)
    template._is_training = True
    if args.streaming:
        template.encode = partial(template.encode, streaming=args.streaming)
    args.system = template.default_system
    logger.info(f'system: {args.system}')
    logger.info(f'args.lazy_tokenize: {args.lazy_tokenize}')

    if not isinstance(args, RLHFArguments):
        return model, template, callbacks

    # ref_model
    ref_model = None
    if not args.ref_model_free and (args.ref_model_type or args.sft_type == 'full'):
        if args.ref_model_type:
            kwargs['model_id_or_path'] = args.ref_model_id_or_path
            kwargs['revision'] = args.ref_model_revision
        else:
            kwargs['model_id_or_path'] = args.model_id_or_path
            kwargs['revision'] = args.model_revision

        # Be aware of the unexpected behavior caused by double monkey patching.
        ref_model, _ = get_model_tokenizer(
            args.ref_model_type or args.model_type,
            args.torch_dtype,
            model_kwargs,
            quant_method=args.quant_method,
            **kwargs)
        ref_model.requires_grad_(False).eval()

    template.ref_model = ref_model
    return model, ref_model, template, callbacks


def prepare_dataset(args, template: Template, msg: Optional[Dict[str, Any]] = None):
    training_args = args.training_args
    train_dataset, val_dataset = _get_train_val_dataset(args)
    if use_torchacc():
        training_args.train_dataset_sample = train_dataset.shape[0] if train_dataset is not None else 0

    if val_dataset is None:
        training_args.evaluation_strategy = IntervalStrategy.NO
        training_args.eval_strategy = IntervalStrategy.NO
        training_args.do_eval = False

    tokenizer = template.tokenizer
    dataset_info = {}
    if args.packing:
        from swift.llm.utils.utils import ConstantLengthDataset
        train_dataset = ConstantLengthDataset.get_packed_dataset(
            template, train_dataset, args.max_length, lazy_tokenize=args.lazy_tokenize)
        if val_dataset is not None:
            val_dataset = ConstantLengthDataset.get_packed_dataset(
                template, val_dataset, args.max_length, lazy_tokenize=args.lazy_tokenize)
        if not args.lazy_tokenize:
            print_example(train_dataset[0], tokenizer, {})
            dataset_info['train_dataset'] = stat_dataset(train_dataset)
            if val_dataset is not None:
                dataset_info['val_dataset'] = stat_dataset(val_dataset)
    elif not args.lazy_tokenize:
        model = template.model
        if not args.streaming:
            if args.preprocess_num_proc > 1:
                use_model = TEMPLATE_MAPPING[args.template_type].get('use_model', False)
                if use_model:
                    args.preprocess_num_proc = 1
                    logger.warning('The current Template does not support num_proc. '
                                   f'Setting args.preprocess_num_proc to: {args.preprocess_num_proc}')
                else:
                    template.model = None
            logger.info(f'Using num_proc: {args.preprocess_num_proc}')
        td0, tkwargs0 = template.encode(train_dataset[0])
        print_example(td0, tokenizer, tkwargs0)
        train_dataset = dataset_map(train_dataset, template.encode, args.preprocess_num_proc, streaming=args.streaming)
        if val_dataset is not None:
            val_dataset = dataset_map(val_dataset, template.encode, args.preprocess_num_proc, streaming=args.streaming)
        template.model = model  # recover
        if args.test_oom_error:
            train_dataset = sort_by_max_length(train_dataset, 20000)
        # Data analysis
        if train_dataset is None:
            logger.error('Error accessing train_dataset properties. '
                         'Please ensure that the dataset is properly initialized,'
                         'and every sample of the train_dataset not empty.')
            raise AttributeError('Failed to access dataset attributes,train_dataset is None. This might be because:\n'
                                 '(1) The dataset contains None for input or labels;\n'
                                 "(2) The 'max_length' setting is too short causing data truncation.")
        if not args.streaming:
            dataset_info['train_dataset'] = stat_dataset(train_dataset)
            if val_dataset is not None:
                dataset_info['val_dataset'] = stat_dataset(val_dataset)
    else:
<<<<<<< HEAD
        dataset_info = None
        td0, tkwargs0 = template.encode(train_dataset[0])   # td0['_data']['pixel_values'].shape: [8, 3, 448, 448] 
=======
        td0, tkwargs0 = template.encode(train_dataset[0])
>>>>>>> 4f436215
        print_example(td0, tokenizer, tkwargs0)
        train_dataset = LazyLLMDataset(train_dataset, template.encode)
        if val_dataset is not None:
            val_dataset = LazyLLMDataset(val_dataset, template.encode)
    if isinstance(msg, dict):
        msg['dataset_info'] = dataset_info
    return train_dataset, val_dataset


def trainer_train(args,
                  model,
                  template,
                  train_dataset,
                  val_dataset,
                  callbacks=None,
                  msg=None,
                  ref_model=None) -> Dict[str, Any]:
    if msg is None:
        msg = {}
    training_args = args.training_args
    padding_to = args.max_length if args.sft_type == 'longlora' else None
    tokenizer = template.tokenizer
    data_collator = partial(template.data_collator, padding_to=padding_to)

    if use_torchacc():
        train_batch_size = args.batch_size
        eval_batch_size = args.eval_batch_size
        train_batch_size *= args.world_size
        eval_batch_size *= args.world_size
        training_args.per_device_train_batch_size = train_batch_size
        training_args.per_device_eval_batch_size = eval_batch_size
        training_args.group_by_length = use_torchacc()

    logger.info(f'training_args: {training_args}')

    trainer_cls, trainer_kwargs = TrainerFactory.get_trainer_info(args)
    if not hasattr(model.config, 'is_encoder_decoder'):
        model.config.is_encoder_decoder = False
    is_encoder_decoder = model.config.is_encoder_decoder
    trainer_kwargs['is_encoder_decoder'] = is_encoder_decoder
    if args.check_model_is_latest is False:
        trainer_kwargs['check_model'] = False
    if isinstance(args, RLHFArguments):
        trainer_kwargs['ref_model'] = ref_model
    elif args.predict_with_generate:
        trainer_kwargs['compute_metrics'] = partial(compute_nlg_metrics, tokenizer=tokenizer)
    else:
        compute_metrics = partial(
            compute_acc_metrics, acc_strategy=args.acc_strategy, is_encoder_decoder=is_encoder_decoder)
        trainer_kwargs['compute_metrics'] = compute_metrics
        trainer_kwargs['preprocess_logits_for_metrics'] = preprocess_logits_for_metrics

    trainer = trainer_cls(
        model=model,
        args=training_args,
        data_collator=data_collator,
        train_dataset=train_dataset,
        eval_dataset=val_dataset,
        tokenizer=tokenizer,
        callbacks=callbacks,
        **trainer_kwargs)
    trainer.is_multimodal = args.is_multimodal
    trainer.sft_args = args
    if use_torchacc():
        trainer.label_names = model.label_names
        trainer.can_return_loss = model.return_loss
    if is_master():
        for args_obj, fname in zip([args, training_args], ['sft_args.json', 'training_args.json']):
            fpath = os.path.join(args.output_dir, fname)
            logger.info(f'The {args_obj.__class__.__name__} will be saved in: {fpath}')
            with open(fpath, 'w', encoding='utf-8') as f:
                json.dump(check_json_format(args_obj.__dict__), f, ensure_ascii=False, indent=2)
    logging_path = os.path.join(args.output_dir, 'logging.jsonl')
    logger.info(f'The logging file will be saved in: {logging_path}')
    with template.training_context():
        trainer.train(training_args.resume_from_checkpoint)
    last_model_checkpoint = getattr(trainer.state, 'last_model_checkpoint', None)
    logger.info(f'last_model_checkpoint: {last_model_checkpoint}')
    logger.info(f'best_model_checkpoint: {trainer.state.best_model_checkpoint}')
    # Visualization
    if is_master() and not use_torchacc():
        if 'tensorboard' in training_args.report_to:
            images_dir = os.path.join(args.output_dir, 'images')
            logger.info(f'images_dir: {images_dir}')
            plot_images(images_dir, args.logging_dir, ['train/loss'], 0.9)
        if args.push_to_hub:
            trainer.push_to_hub()
    run_info = {
        'memory': trainer.perf['memory'],
        'last_model_checkpoint': last_model_checkpoint,
        'best_model_checkpoint': trainer.state.best_model_checkpoint,
        'best_metric': trainer.state.best_metric,
        'global_step': trainer.state.global_step,
        'log_history': trainer.state.log_history,
        **msg
    }
    if not args.streaming:
        train_time = get_time_info(trainer.state.log_history, len(train_dataset))
        run_info.update({'train_time': train_time})
    for key in ['gen_time', 'gen_len']:
        if key in trainer.perf and trainer.perf[key] != 0:
            run_info[key] = trainer.perf[key]
    if is_master():
        jsonl_path = os.path.join(args.output_dir, 'logging.jsonl')
        append_to_jsonl(jsonl_path, run_info)
    return run_info


def llm_sft(args: SftArguments) -> Dict[str, Any]:
    logger.info(f'args: {args}')
    seed_everything(args.seed)

    is_generation = TEMPLATE_MAPPING[args.template_type].get('is_generation', False)
    if is_generation and type(args) is SftArguments:
        logger.warning(f"Please check if args.template_type: '{args.template_type}' is correct. "
                       'Currently, SFT is in progress, but the template is used for PT.')
    elif not is_generation and type(args) is PtArguments:
        logger.warning(f"Please check if args.template_type: '{args.template_type}' is correct. "
                       'Currently, PT is in progress, but the template is used for SFT.')

    if args.train_backend == 'megatron':
        return llm_sft_megatron(args)
    msg = {}
    model, template, callbacks = prepare_model_template_train(args, msg)
    train_dataset, val_dataset = prepare_dataset(args, template, msg)
    return trainer_train(args, model, template, train_dataset, val_dataset, callbacks=callbacks, msg=msg)


def get_sft_main(args, llm):
    if use_torchacc():
        import torchacc as ta
        import torch_xla.runtime as xr
        xla_cache_path = os.getenv('TORCHACC_CACHE_PATH')
        read_only = strtobool(os.getenv('TORCHACC_CACHE_PATH_READ_ONLY', '0'))
        suffix = f'_rank{xr.global_ordinal()}'
        if xla_cache_path and not xla_cache_path.endswith(suffix):
            xr.initialize_cache(xla_cache_path + suffix, readonly=read_only)
        if version.parse(transformers.__version__) < version.parse('4.41.0'):
            # This patch should be called before `llm_sft`.
            ta.accelerate_hf_trainer()
    return get_main(args, llm)


sft_main = get_sft_main(SftArguments, llm_sft)
pt_main = get_sft_main(PtArguments, llm_sft)<|MERGE_RESOLUTION|>--- conflicted
+++ resolved
@@ -379,12 +379,8 @@
             if val_dataset is not None:
                 dataset_info['val_dataset'] = stat_dataset(val_dataset)
     else:
-<<<<<<< HEAD
         dataset_info = None
         td0, tkwargs0 = template.encode(train_dataset[0])   # td0['_data']['pixel_values'].shape: [8, 3, 448, 448] 
-=======
-        td0, tkwargs0 = template.encode(train_dataset[0])
->>>>>>> 4f436215
         print_example(td0, tokenizer, tkwargs0)
         train_dataset = LazyLLMDataset(train_dataset, template.encode)
         if val_dataset is not None:

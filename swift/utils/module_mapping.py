from collections import OrderedDict
from dataclasses import dataclass, field
from typing import List, Union


@dataclass
class ModelKeys:

    model_type: str = None

    module_list: str = None

    embedding: str = None

    mlp: str = None

    down_proj: str = None

    attention: str = None

    o_proj: str = None

    q_proj: str = None

    k_proj: str = None

    v_proj: str = None

    qkv_proj: str = None

    qk_proj: str = None

    qa_proj: str = None

    qb_proj: str = None

    kva_proj: str = None

    kvb_proj: str = None

    output: str = None


@dataclass
class MultiModelKeys(ModelKeys):
    language_model: Union[List[str], str] = field(default_factory=list)
    connector: Union[List[str], str] = field(default_factory=list)
    vision_tower: Union[List[str], str] = field(default_factory=list)

    def __post_init__(self):
        # compat
        for key in ['language_model', 'connector', 'vision_tower']:
            v = getattr(self, key)
            if isinstance(v, str):
                setattr(self, key, [v])
            if v is None:
                setattr(self, key, [])


LLAMA_KEYS = ModelKeys(
    module_list='model.layers',
    mlp='model.layers.{}.mlp',
    down_proj='model.layers.{}.mlp.down_proj',
    attention='model.layers.{}.self_attn',
    o_proj='model.layers.{}.self_attn.o_proj',
    q_proj='model.layers.{}.self_attn.q_proj',
    k_proj='model.layers.{}.self_attn.k_proj',
    v_proj='model.layers.{}.self_attn.v_proj',
    embedding='model.embed_tokens',
    output='lm_head',
)

INTERNLM2_KEYS = ModelKeys(
    module_list='model.layers',
    mlp='model.layers.{}.feed_forward',
    down_proj='model.layers.{}.feed_forward.w2',
    attention='model.layers.{}.attention',
    o_proj='model.layers.{}.attention.wo',
    qkv_proj='model.layers.{}.attention.wqkv',
    embedding='model.tok_embeddings',
    output='output',
)

CHATGLM_KEYS = ModelKeys(
    module_list='transformer.encoder.layers',
    mlp='transformer.encoder.layers.{}.mlp',
    down_proj='transformer.encoder.layers.{}.mlp.dense_4h_to_h',
    attention='transformer.encoder.layers.{}.self_attention',
    o_proj='transformer.encoder.layers.{}.self_attention.dense',
    qkv_proj='transformer.encoder.layers.{}.self_attention.query_key_value',
    embedding='transformer.embedding',
    output='transformer.output_layer',
)

BAICHUAN_KEYS = ModelKeys(
    module_list='model.layers',
    mlp='model.layers.{}.mlp',
    down_proj='model.layers.{}.mlp.down_proj',
    attention='model.layers.{}.self_attn',
    qkv_proj='model.layers.{}.self_attn.W_pack',
    embedding='model.embed_tokens',
    output='lm_head',
)

YUAN_KEYS = ModelKeys(
    module_list='model.layers',
    mlp='model.layers.{}.mlp',
    down_proj='model.layers.{}.mlp.down_proj',
    attention='model.layers.{}.self_attn',
    qk_proj='model.layers.{}.self_attn.qk_proj',
    o_proj='model.layers.{}.self_attn.o_proj',
    q_proj='model.layers.{}.self_attn.q_proj',
    k_proj='model.layers.{}.self_attn.k_proj',
    v_proj='model.layers.{}.self_attn.v_proj',
    embedding='model.embed_tokens',
    output='lm_head',
)

CODEFUSE_KEYS = ModelKeys(
    module_list='gpt_neox.layers',
    mlp='gpt_neox.layers.{}.mlp',
    down_proj='gpt_neox.layers.{}.mlp.dense_4h_to_h',
    attention='gpt_neox.layers.{}.attention',
    o_proj='gpt_neox.layers.{}.attention.dense',
    qkv_proj='gpt_neox.layers.{}.attention.query_key_value',
    embedding='gpt_neox.embed_in',
    output='gpt_neox.embed_out',
)

PHI2_KEYS = ModelKeys(
    module_list='transformer.h',
    mlp='transformer.h.{}.mlp',
    down_proj='transformer.h.{}.mlp.c_proj',
    attention='transformer.h.{}.mixer',
    o_proj='transformer.h.{}.mixer.out_proj',
    qkv_proj='transformer.h.{}.mixer.Wqkv',
    embedding='transformer.embd',
    output='lm_head',
)

QWEN_KEYS = ModelKeys(
    module_list='transformer.h',
    mlp='transformer.h.{}.mlp',
    down_proj='transformer.h.{}.mlp.c_proj',
    attention='transformer.h.{}.attn',
    o_proj='transformer.h.{}.attn.c_proj',
    qkv_proj='transformer.h.{}.attn.c_attn',
    embedding='transformer.wte',
    output='lm_head',
)

PHI3_KEYS = ModelKeys(
    module_list='model.layers',
    mlp='model.layers.{}.mlp',
    down_proj='model.layers.{}.mlp.down_proj',
    attention='model.layers.{}.self_attn',
    o_proj='model.layers.{}.self_attn.o_proj',
    qkv_proj='model.layers.{}.self_attn.qkv_proj',
    embedding='model.embed_tokens',
    output='lm_head',
)

PHI3_SMALL_KEYS = ModelKeys(
    module_list='model.layers',
    mlp='model.layers.{}.mlp',
    down_proj='model.layers.{}.mlp.down_proj',
    attention='model.layers.{}.self_attn',
    o_proj='model.layers.{}.self_attn.dense',
    qkv_proj='model.layers.{}.self_attn.query_key_value',
    embedding='model.embed_tokens',
    output='lm_head',
)

DEEPSEEK_V2_KEYS = ModelKeys(
    module_list='model.layers',
    mlp='model.layers.{}.mlp',
    down_proj='model.layers.{}.mlp.down_proj',
    attention='model.layers.{}.self_attn',
    o_proj='model.layers.{}.self_attn.o_proj',
    qa_proj='model.layers.{}.self_attn.q_a_proj',
    qb_proj='model.layers.{}.self_attn.q_b_proj',
    kva_proj='model.layers.{}.self_attn.kv_a_proj_with_mqa',
    kvb_proj='model.layers.{}.self_attn.kv_b_proj',
    embedding='model.embed_tokens',
    output='lm_head',
)

LLAVA_KEYS = MultiModelKeys(
    language_model='language_model',
    connector='multi_modal_projector',
    vision_tower='vision_tower',
)

LLAVA_NEXT_VIDEO_KEYS = MultiModelKeys(
    language_model='language_model',
    connector=['multi_modal_projector', 'vision_resampler'],
    vision_tower='vision_tower',
)

LLAVA_LLAMA_KEYS = MultiModelKeys(
    language_model='model.layers',
    connector='model.mm_projector',
    vision_tower='model.vision_tower',
)

INTERNLM_XCOMPOSER_KEYS = MultiModelKeys(
    language_model='model',
    connector='vision_proj',
    vision_tower='vit',
)

INTERNVL_KEYS = MultiModelKeys(
    language_model='language_model',
    connector='mlp1',
    vision_tower='vision_model',
)

MPLUG_OWL3_KEYS = MultiModelKeys(
    language_model='language_model',
    connector='vision2text_model',
    vision_tower='vision_model',
)

DEEPSEEK_VL_KEYS = MultiModelKeys(
    language_model='language_model',
    connector='aligner',
    vision_tower='vision_model',
)

MINICPM_V_KEYS = MultiModelKeys(
    language_model='llm',
    connector='resampler',
    vision_tower='vpm',
)

PHI3V_KEYS = MultiModelKeys(
    language_model='model.layers',
    connector='model.vision_embed_tokens.img_projection',
    vision_tower='model.vision_embed_tokens.img_processor',
)

COGVLM_KEYS = MultiModelKeys(
    language_model='model.layers',
    connector=[],
    vision_tower='model.vision',
)

FLORENCE_KEYS = MultiModelKeys(
    language_model='language_model',
    connector='image_projection',
    vision_tower='vision_tower',
)

QWEN_VL_KEYS = MultiModelKeys(
    language_model='transformer.h',
    connector=[],
    vision_tower='transformer.visual',
)

QWEN_AUDIO_KEYS = MultiModelKeys(
    language_model='transformer.h',
    connector=[],
    vision_tower='transformer.audio',
)

QWEN2_AUDIO_KEYS = MultiModelKeys(
    language_model='language_model',
    connector='multi_modal_projector',
    vision_tower='audio_tower',
)

QWEN2_VL_KEYS = MultiModelKeys(
    language_model='model',
    connector=[],
    vision_tower='visual',
)

GLM4V_KEYS = MultiModelKeys(
    language_model='transformer.encoder',
    connector=[],
    vision_tower='transformer.vision',
)

IDEFICS3_KEYS = MultiModelKeys(
    language_model='model.text_model',
    connector='model.connector',
    vision_tower='model.vision_model',
)

MODEL_KEYS_MAPPING = OrderedDict([
    # MLLM here
    ('qwen_audio', QWEN_AUDIO_KEYS),
    ('qwen_vl', QWEN_VL_KEYS),
    ('qwen2_audio', QWEN2_AUDIO_KEYS),
    ('qwen2_vl', QWEN2_VL_KEYS),
    ('glm4v', GLM4V_KEYS),
    ('llava_next_video', LLAVA_NEXT_VIDEO_KEYS),
    ('llava_llama', LLAVA_LLAMA_KEYS),
    ('llava', LLAVA_KEYS),
    ('internlm_xcomposer', INTERNLM_XCOMPOSER_KEYS),
    ('internvl', INTERNVL_KEYS),
    ('deepseek_vl', DEEPSEEK_VL_KEYS),
    ('minicpm_v', MINICPM_V_KEYS),
    ('phi3v', PHI3V_KEYS),
    ('cogvlm', COGVLM_KEYS),
    ('florence', FLORENCE_KEYS),
    ('idefics3', IDEFICS3_KEYS),
    ('mplug_owl3', MPLUG_OWL3_KEYS),
    # LLM begins here
    ('llama', LLAMA_KEYS),
    ('mistral', LLAMA_KEYS),
    ('qwen1half', LLAMA_KEYS),
    ('qwen2', LLAMA_KEYS),
    ('yi', LLAMA_KEYS),
    ('gemma', LLAMA_KEYS),
    ('internlm2', INTERNLM2_KEYS),
    ('internlm', LLAMA_KEYS),
    ('deepseek-v2', DEEPSEEK_V2_KEYS),
    ('deepseek', LLAMA_KEYS),
    ('openbuddy', LLAMA_KEYS),
    ('xverse', LLAMA_KEYS),
    ('orion', LLAMA_KEYS),
    ('bluelm', LLAMA_KEYS),
    ('ziya', LLAMA_KEYS),
    ('skywork', LLAMA_KEYS),
    ('chatglm', CHATGLM_KEYS),
    ('glm4', CHATGLM_KEYS),
    ('baichuan', BAICHUAN_KEYS),
    ('yuan', YUAN_KEYS),
    ('codefuse', CODEFUSE_KEYS),
    ('phi2', PHI2_KEYS),
    ('qwen', QWEN_KEYS),
    ('phi3-small', PHI3_SMALL_KEYS),
    ('phi3', PHI3_KEYS),
    ('minicpm', LLAMA_KEYS),
])


def get_regex_for_mm_default_lora(model_type: str):
    if not model_type:
        return None
    if model_type not in MODEL_KEYS_MAPPING:
        return None

    mapping: Union[MultiModelKeys, ModelKeys] = MODEL_KEYS_MAPPING[model_type]
    if not isinstance(mapping, MultiModelKeys):
        return None
    llm = mapping.language_model
<<<<<<< HEAD
    projector = mapping.projector
    _regex = f'^({llm}'
    if projector:
        _regex += f'|{projector}'
    # 上面的意思是 LoRA只训练llm和projector部分 它们具体对应的模型中的keys在上面XXXX_KEYS中定义
    # vision_tower部分默认是不训练的 因为即便用LoRA这部分训练也很耗显存 
    
    # 下面的意思是 要去掉下面这些层（比如LoRA是不训练embedding层的）
    _regex += ')(?!.*(lm_head|output|emb|wte|shared)).*'
    return _regex
=======
    connector = mapping.connector
    assert isinstance(llm, (list, tuple)) and isinstance(connector,
                                                         (list, tuple)), f'llm: {llm}, connector: {connector}'
    _regex = []
    for module in llm + connector:
        _regex.append(f'{module}')
    regex = '|'.join(_regex)
    regex = f'^({regex})(?!.*(lm_head|output|emb|wte|shared)).*'
    return regex
>>>>>>> 9fb7e93b
<|MERGE_RESOLUTION|>--- conflicted
+++ resolved
@@ -346,18 +346,6 @@
     if not isinstance(mapping, MultiModelKeys):
         return None
     llm = mapping.language_model
-<<<<<<< HEAD
-    projector = mapping.projector
-    _regex = f'^({llm}'
-    if projector:
-        _regex += f'|{projector}'
-    # 上面的意思是 LoRA只训练llm和projector部分 它们具体对应的模型中的keys在上面XXXX_KEYS中定义
-    # vision_tower部分默认是不训练的 因为即便用LoRA这部分训练也很耗显存 
-    
-    # 下面的意思是 要去掉下面这些层（比如LoRA是不训练embedding层的）
-    _regex += ')(?!.*(lm_head|output|emb|wte|shared)).*'
-    return _regex
-=======
     connector = mapping.connector
     assert isinstance(llm, (list, tuple)) and isinstance(connector,
                                                          (list, tuple)), f'llm: {llm}, connector: {connector}'
@@ -366,5 +354,4 @@
         _regex.append(f'{module}')
     regex = '|'.join(_regex)
     regex = f'^({regex})(?!.*(lm_head|output|emb|wte|shared)).*'
-    return regex
->>>>>>> 9fb7e93b
+    return regex
--- conflicted
+++ resolved
@@ -3,7 +3,6 @@
 
 
 
-<<<<<<< HEAD
 # probs = torch.tensor([
 #     [0.1, 0.9],
 #     [0.2, 0.8],
@@ -37,10 +36,6 @@
 logits = torch.log_softmax(sim_prob, dim=-1)
 
 res = F.gumbel_softmax(logits, hard=True)
-=======
-
-
->>>>>>> 4d3377c2
 
 
 
